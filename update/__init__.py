import sys

import dt_shell
from dt_shell import dtslogger, UserError

if sys.version_info < (3, 6):
    msg = (
        "duckietown-shell-commands requires Python 3.6 and later.\nDetected %s."
        % str(sys.version)
    )
    raise UserError(msg)


<<<<<<< HEAD
min_duckietown_shell = ".".join(["5", "1", "2"])
duckietown_shell_commands_version = "4.1.8"
=======
min_duckietown_shell = ".".join(["5", "0", "1"])
duckietown_shell_commands_version = "5.0.2"
>>>>>>> 43f114b9


def parse_version(x):
    return tuple(int(_) for _ in x.split("."))


def render_version(t):
    return ".".join(str(_) for _ in t)


def check_compatible():
    dtslogger.info("duckietown-shell-commands %s" % duckietown_shell_commands_version)
    from dt_shell import OtherVersions

    OtherVersions.name2versions[
        "duckietown-shell-commands"
    ] = duckietown_shell_commands_version

    vnow = parse_version(dt_shell.__version__)
    vneed = parse_version(min_duckietown_shell)

    if vneed > vnow:
        msg = """

Detected Duckietown Shell %s but these commands (%s) need Duckietown Shell >= %s.
""" % (
            render_version(vnow),
            duckietown_shell_commands_version,
            render_version(vneed),
        )

        raise UserError(msg)


check_compatible()

# noinspection PyUnresolvedReferences
from .command import DTCommand<|MERGE_RESOLUTION|>--- conflicted
+++ resolved
@@ -10,15 +10,8 @@
     )
     raise UserError(msg)
 
-
-<<<<<<< HEAD
 min_duckietown_shell = ".".join(["5", "1", "2"])
-duckietown_shell_commands_version = "4.1.8"
-=======
-min_duckietown_shell = ".".join(["5", "0", "1"])
 duckietown_shell_commands_version = "5.0.2"
->>>>>>> 43f114b9
-
 
 def parse_version(x):
     return tuple(int(_) for _ in x.split("."))
