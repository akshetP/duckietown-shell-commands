from dt_shell import UserError

__all__ = [
    "InvalidUserInput",
    "RecipeProjectNotFound",
    "SecretNotFound",
    "NetworkingError",
    "UnpinnedDependenciesError"
]

<<<<<<< HEAD
from .misc_utils import parse_version


class ShellNeedsUpdate(Exception):
    def __init__(self, needed: str):
        self._version_needed: str = needed
        self._current_version: str = dt_shell.__version__

    @property
    def current_version(self) -> str:
        return self._current_version

    @property
    def version_needed(self) -> str:
        return self._version_needed

    @staticmethod
    def assert_newer_or_equal_to(needed: str):
        exc = ShellNeedsUpdate(needed)
        vnow = parse_version(exc.current_version)
        vneed = parse_version(needed)
        if vneed > vnow:
            raise exc

=======
>>>>>>> 6ab8a2dc

class InvalidUserInput(UserError):
    pass


class RecipeProjectNotFound(UserError):
    pass


class SecretNotFound(UserError):
    pass


class UserAborted(UserError):
    pass


class NetworkingError(UserError):
    pass


class UnpinnedDependenciesError(UserError):
    pass<|MERGE_RESOLUTION|>--- conflicted
+++ resolved
@@ -4,37 +4,11 @@
     "InvalidUserInput",
     "RecipeProjectNotFound",
     "SecretNotFound",
+    "UserAborted",
     "NetworkingError",
     "UnpinnedDependenciesError"
 ]
 
-<<<<<<< HEAD
-from .misc_utils import parse_version
-
-
-class ShellNeedsUpdate(Exception):
-    def __init__(self, needed: str):
-        self._version_needed: str = needed
-        self._current_version: str = dt_shell.__version__
-
-    @property
-    def current_version(self) -> str:
-        return self._current_version
-
-    @property
-    def version_needed(self) -> str:
-        return self._version_needed
-
-    @staticmethod
-    def assert_newer_or_equal_to(needed: str):
-        exc = ShellNeedsUpdate(needed)
-        vnow = parse_version(exc.current_version)
-        vneed = parse_version(needed)
-        if vneed > vnow:
-            raise exc
-
-=======
->>>>>>> 6ab8a2dc
 
 class InvalidUserInput(UserError):
     pass
