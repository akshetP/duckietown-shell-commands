import ipaddress
import os
import subprocess
from re import sub
from shutil import which

__all__ = ["human_time", "human_size", "sanitize_hostname", "sudo_open", "parse_version", "indent_block",
           "get_user_login"]


def human_time(time_secs, compact=False):
    label = lambda s: s[0] if compact else " " + s
    days = int(time_secs // 86400)
    hours = int(time_secs // 3600 % 24)
    minutes = int(time_secs // 60 % 60)
    seconds = int(time_secs % 60)
    parts = []
    if days > 0:
        parts.append("{}{}".format(days, label("days")))
    if days > 0 or hours > 0:
        parts.append("{}{}".format(hours, label("hours")))
    if days > 0 or hours > 0 or minutes > 0:
        parts.append("{}{}".format(minutes, label("minutes")))
    parts.append("{}{}".format(seconds, label("seconds")))
    return ", ".join(parts)


def human_size(value, suffix="B", precision=2):
    for unit in ["", "K", "M", "G", "T", "P", "E", "Z"]:
        if abs(value) < 1024.0:
            # noinspection PyStringFormat
            return f"%3.{precision}f %s%s" % (value, unit, suffix)
        value /= 1024.0
    # noinspection PyStringFormat
    return f"%.{precision}f%s%s".format(value, "Yi", suffix)


def sanitize_hostname(hostname):
    if "://" in hostname:
        return hostname
    try:
        ip = hostname.split(":")[0]
        ipaddress.ip_address(ip)
        return hostname
    except ValueError:
        return f"{hostname}.local" if not hostname.endswith(".local") else hostname


def sudo_open(path, mode, *_, **__):
    if mode not in ["r", "w", "rb", "wb"]:
        raise ValueError(f"Mode '{mode}' not supported.")
    mode = mode[0]
    tool = "cat" if mode == "r" else "tee"
    # check if dependencies are met
    if which(tool) is None:
        raise ValueError(f"The command `{tool}` could not be found. Please, install it first.")
    # ---
    proc = subprocess.Popen(["sudo", tool, path], stdout=subprocess.PIPE, stdin=subprocess.PIPE)
    return proc.stdout if mode == "r" else proc.stdin


<<<<<<< HEAD
def versiontuple(version: str):
    return tuple(map(int, (version.split("."))))
=======
def parse_version(v: str) -> tuple:
    return tuple(map(int, (sub("[^0-9]", "", v).split("."))))


def indent_block(s: str, indent: int = 4) -> str:
    space: str = " " * indent
    return space + f"\n{space}".join(s.splitlines())


def get_user_login() -> str:
    try:
        user = os.getlogin()
    # fall back on getpass for terminals not registering with utmp
    except FileNotFoundError:
        import getpass
        user = getpass.getuser()
    return user
>>>>>>> fc7be3e2
<|MERGE_RESOLUTION|>--- conflicted
+++ resolved
@@ -59,10 +59,6 @@
     return proc.stdout if mode == "r" else proc.stdin
 
 
-<<<<<<< HEAD
-def versiontuple(version: str):
-    return tuple(map(int, (version.split("."))))
-=======
 def parse_version(v: str) -> tuple:
     return tuple(map(int, (sub("[^0-9]", "", v).split("."))))
 
@@ -80,4 +76,7 @@
         import getpass
         user = getpass.getuser()
     return user
->>>>>>> fc7be3e2
+
+
+def versiontuple(version: str):
+    return tuple(map(int, (version.split("."))))