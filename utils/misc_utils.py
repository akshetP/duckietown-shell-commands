import ipaddress
import json
import os
import subprocess
import traceback
from re import sub
from shutil import which

__all__ = ["human_time", "human_size", "sanitize_hostname", "sudo_open", "parse_version", "indent_block",
<<<<<<< HEAD
           "get_user_login", "pretty_json", "versiontuple", "render_version", "pretty_exc"]
=======
           "get_user_login", "pretty_json", "NotSet", "hide_string"]
>>>>>>> 2c3e941e

from typing import Any

NotSet = object()

def human_time(time_secs, compact=False):
    label = lambda s: s[0] if compact else " " + s
    days = int(time_secs // 86400)
    hours = int(time_secs // 3600 % 24)
    minutes = int(time_secs // 60 % 60)
    seconds = int(time_secs % 60)
    parts = []
    if days > 0:
        parts.append("{}{}".format(days, label("days")))
    if days > 0 or hours > 0:
        parts.append("{}{}".format(hours, label("hours")))
    if days > 0 or hours > 0 or minutes > 0:
        parts.append("{}{}".format(minutes, label("minutes")))
    parts.append("{}{}".format(seconds, label("seconds")))
    return ", ".join(parts)


def human_size(value, suffix="B", precision=2):
    for unit in ["", "K", "M", "G", "T", "P", "E", "Z"]:
        if abs(value) < 1024.0:
            # noinspection PyStringFormat
            return f"%3.{precision}f %s%s" % (value, unit, suffix)
        value /= 1024.0
    # noinspection PyStringFormat
    return f"%.{precision}f%s%s".format(value, "Yi", suffix)


def sanitize_hostname(hostname):
    if "://" in hostname:
        return hostname
    try:
        ip = hostname.split(":")[0]
        ipaddress.ip_address(ip)
        return hostname
    except ValueError:
        return f"{hostname}.local" if not hostname.endswith(".local") else hostname


def sudo_open(path, mode, *_, **__):
    if mode not in ["r", "w", "rb", "wb"]:
        raise ValueError(f"Mode '{mode}' not supported.")
    mode = mode[0]
    tool = "cat" if mode == "r" else "tee"
    # check if dependencies are met
    if which(tool) is None:
        raise ValueError(f"The command `{tool}` could not be found. Please, install it first.")
    # ---
    proc = subprocess.Popen(["sudo", tool, path], stdout=subprocess.PIPE, stdin=subprocess.PIPE)
    return proc.stdout if mode == "r" else proc.stdin


def parse_version(v: str) -> tuple:
    return tuple(map(int, (sub("[^0-9]", "", v).split("."))))


def render_version(t: tuple) -> str:
    return ".".join(str(_) for _ in t)


def indent_block(s: str, indent: int = 4) -> str:
    space: str = " " * indent
    return space + f"\n{space}".join(s.splitlines())


def pretty_json(data: Any, indent: int = 0) -> str:
    return indent_block(json.dumps(data, sort_keys=True, indent=4), indent=indent)


def pretty_exc(exc: Exception, indent: int = 0) -> str:
    return indent_block(''.join(traceback.TracebackException.from_exception(exc).format()), indent=indent)


def get_user_login() -> str:
    try:
        user = os.getlogin()
    # fall back on getpass for terminals not registering with utmp
    except (OSError, FileNotFoundError):
        import getpass
        user = getpass.getuser()
    return user


<<<<<<< HEAD
def versiontuple(version: str):
    return tuple(map(int, (version.split("."))))
=======
def hide_string(s: str, k: int = 3) -> str:
    hidden = "*" * (len(s) - k) + s[-k:]
    return hidden
>>>>>>> 2c3e941e
<|MERGE_RESOLUTION|>--- conflicted
+++ resolved
@@ -7,11 +7,8 @@
 from shutil import which
 
 __all__ = ["human_time", "human_size", "sanitize_hostname", "sudo_open", "parse_version", "indent_block",
-<<<<<<< HEAD
-           "get_user_login", "pretty_json", "versiontuple", "render_version", "pretty_exc"]
-=======
-           "get_user_login", "pretty_json", "NotSet", "hide_string"]
->>>>>>> 2c3e941e
+           "get_user_login", "pretty_json", "versiontuple", "render_version", "pretty_exc", "NotSet",
+           "hide_string"]
 
 from typing import Any
 
@@ -99,11 +96,10 @@
     return user
 
 
-<<<<<<< HEAD
 def versiontuple(version: str):
     return tuple(map(int, (version.split("."))))
-=======
+
+
 def hide_string(s: str, k: int = 3) -> str:
     hidden = "*" * (len(s) - k) + s[-k:]
-    return hidden
->>>>>>> 2c3e941e
+    return hidden