import json
import os
import pathlib
from typing import List, Optional

ASSETS_DIR: str = os.path.join(pathlib.Path(__file__).parent.parent.absolute(), "assets")


def load_schema(name: str, version: str) -> dict:
    fpath: str = os.path.join(ASSETS_DIR, "schemas", name, version, "schema.json")
    if not os.path.exists(fpath):
        raise FileNotFoundError(fpath)
    with open(fpath, "rt") as fin:
        return json.load(fin)


def get_schema_icon_filepath(name: str, version: str) -> Optional[str]:
    fpath: str = os.path.join(ASSETS_DIR, "schemas", name, version, "icon.png")
    return fpath if os.path.exists(fpath) else None


def get_schema_html_filepath(name: str, version: str, component: str) -> Optional[str]:
    fpath: str = os.path.join(ASSETS_DIR, "schemas", name, version, component)
    return fpath if os.path.exists(fpath) else None


def load_dtproject(name: str, version: str) -> List:
    fpath: str = os.path.join(ASSETS_DIR, "dtprojects", name, version, ".dtproject")
<<<<<<< HEAD
=======
    if not os.path.exists(fpath):
        raise FileNotFoundError(fpath)
>>>>>>> fb7854c3
    with open(fpath, "rt") as metastream:
        lines: List[str] = metastream.readlines()
        return lines


def load_template(name: str, version: str) -> dict:
    fpath: str = os.path.join(ASSETS_DIR, "templates", name, version, "template.json")
    if not os.path.exists(fpath):
        raise FileNotFoundError(fpath)
    with open(fpath, "rt") as fin:
        return json.load(fin)


__all__ = [
    "ASSETS_DIR",
    "load_schema",
    "get_schema_icon_filepath",
    "get_schema_html_filepath",
    "load_dtproject",
    "load_template"
]<|MERGE_RESOLUTION|>--- conflicted
+++ resolved
@@ -26,11 +26,8 @@
 
 def load_dtproject(name: str, version: str) -> List:
     fpath: str = os.path.join(ASSETS_DIR, "dtprojects", name, version, ".dtproject")
-<<<<<<< HEAD
-=======
     if not os.path.exists(fpath):
         raise FileNotFoundError(fpath)
->>>>>>> fb7854c3
     with open(fpath, "rt") as metastream:
         lines: List[str] = metastream.readlines()
         return lines
