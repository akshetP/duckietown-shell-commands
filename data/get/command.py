--- conflicted
+++ resolved
@@ -37,21 +37,17 @@
             help="Storage space the object should be downloaded from",
         )
         parser.add_argument(
-<<<<<<< HEAD
-            "-f",
-            "--force",
-            default=False,
-            action="store_true",
-            help="Overwrites local file if it exists"
-=======
             "-t",
             "--token",
             default=None,
             help="(Optional) Duckietown token to use",
         )
         parser.add_argument(
-            "-f", "--force", default=False, action="store_true", help="Overwrites local file if it exists"
->>>>>>> fc7be3e2
+            "-f",
+            "--force",
+            default=False,
+            action="store_true",
+            help="Overwrites local file if it exists"
         )
         parser.add_argument("object", nargs=1, help="Destination path of the object")
         parser.add_argument("file", nargs=1, help="File to download")
