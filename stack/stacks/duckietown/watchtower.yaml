version: '3.2'
services:

  portainer:
    image: portainer/portainer:1.24.1-alpine
    container_name: portainer
    command: ["--host=unix:///var/run/docker.sock", "--no-auth"]
    restart: always
    network_mode: host
    volumes:
      - portainer-data:/data
      # docker socket
      - /var/run/docker.sock:/var/run/docker.sock

  dashboard:
<<<<<<< HEAD
    image: duckietown/dt-device-dashboard:ente-${ARCH}
=======
    image: ${REGISTRY}/duckietown/dt-device-dashboard:daffy-${ARCH}
>>>>>>> d60c250a
    container_name: dashboard
    restart: unless-stopped
    network_mode: host
    environment:
      HTTP_PORT: 8080
    volumes:
      - /data:/data
      - /secrets:/secrets
      # compose volume
      - compose-data:/user-data/databases
      # avahi socket
      - /var/run/avahi-daemon/socket:/var/run/avahi-daemon/socket

  files-api:
<<<<<<< HEAD
    image: duckietown/dt-files-api:ente-${ARCH}
=======
    image: ${REGISTRY}/duckietown/dt-files-api:daffy-${ARCH}
>>>>>>> d60c250a
    container_name: files-api
    restart: always
    network_mode: host
    volumes:
      - /data:/data
      - /secrets:/secrets
      # avahi socket
      - /var/run/avahi-daemon/socket:/var/run/avahi-daemon/socket

  code-api:
<<<<<<< HEAD
    image: duckietown/dt-code-api:ente-${ARCH}
=======
    image: ${REGISTRY}/duckietown/dt-code-api:daffy-${ARCH}
>>>>>>> d60c250a
    container_name: code-api
    restart: always
    network_mode: host
    volumes:
      - /data:/data
      - /code:/user_code
      # docker socket
      - /var/run/docker.sock:/var/run/docker.sock
      # avahi socket
      - /var/run/avahi-daemon/socket:/var/run/avahi-daemon/socket

  device-proxy:
<<<<<<< HEAD
    image: duckietown/dt-device-proxy:ente-${ARCH}
=======
    image: ${REGISTRY}/duckietown/dt-device-proxy:daffy-${ARCH}
>>>>>>> d60c250a
    container_name: device-proxy
    restart: always
    network_mode: host
    volumes:
      - /data:/data
      # avahi socket
      - /var/run/avahi-daemon/socket:/var/run/avahi-daemon/socket

  device-health:
<<<<<<< HEAD
    image: duckietown/dt-device-health:ente-${ARCH}
=======
    image: ${REGISTRY}/duckietown/dt-device-health:daffy-${ARCH}
>>>>>>> d60c250a
    container_name: device-health
    restart: always
    network_mode: host
    privileged: true
    volumes:
      - /data:/data
      - /triggers:/triggers
      # avahi socket
      - /var/run/avahi-daemon/socket:/var/run/avahi-daemon/socket

  device-online:
<<<<<<< HEAD
    image: duckietown/dt-device-online:ente-${ARCH}
=======
    image: ${REGISTRY}/duckietown/dt-device-online:daffy-${ARCH}
>>>>>>> d60c250a
    container_name: device-online
    restart: always
    network_mode: host
    volumes:
      - /data:/data
      - /secrets:/secrets
      # docker socket
      - /var/run/docker.sock:/var/run/docker.sock
      # avahi socket
      - /var/run/avahi-daemon/socket:/var/run/avahi-daemon/socket

  ros:
<<<<<<< HEAD
    image: duckietown/dt-ros-commons:ente-${ARCH}
=======
    image: ${REGISTRY}/duckietown/dt-ros-commons:daffy-${ARCH}
>>>>>>> d60c250a
    container_name: ros
    restart: unless-stopped
    network_mode: host
    volumes:
      - /data:/data
      # avahi socket
      - /var/run/avahi-daemon/socket:/var/run/avahi-daemon/socket

  duckiebot-interface:
<<<<<<< HEAD
    image: duckietown/dt-duckiebot-interface:ente-${ARCH}
=======
    image: ${REGISTRY}/duckietown/dt-duckiebot-interface:daffy-${ARCH}
>>>>>>> d60c250a
    container_name: duckiebot-interface
    restart: unless-stopped
    network_mode: host
    privileged: true
    volumes:
      - /data:/data
      # avahi socket
      - /var/run/avahi-daemon/socket:/var/run/avahi-daemon/socket
      # nvargus socket
      - /tmp:/tmp

  rosbridge-websocket:
<<<<<<< HEAD
    image: duckietown/dt-rosbridge-websocket:ente-${ARCH}
=======
    image: ${REGISTRY}/duckietown/dt-rosbridge-websocket:daffy-${ARCH}
>>>>>>> d60c250a
    container_name: rosbridge-websocket
    restart: unless-stopped
    network_mode: host
    volumes:
      - /data:/data
      # avahi socket
      - /var/run/avahi-daemon/socket:/var/run/avahi-daemon/socket

  core:
<<<<<<< HEAD
    image: duckietown/dt-core:ente-${ARCH}
=======
    image: ${REGISTRY}/duckietown/dt-core:daffy-${ARCH}
>>>>>>> d60c250a
    container_name: core
    restart: on-failure
    network_mode: host
    volumes:
      - /data:/data
      # avahi socket
      - /var/run/avahi-daemon/socket:/var/run/avahi-daemon/socket

volumes:
  compose-data:
  portainer-data:<|MERGE_RESOLUTION|>--- conflicted
+++ resolved
@@ -13,11 +13,7 @@
       - /var/run/docker.sock:/var/run/docker.sock
 
   dashboard:
-<<<<<<< HEAD
-    image: duckietown/dt-device-dashboard:ente-${ARCH}
-=======
     image: ${REGISTRY}/duckietown/dt-device-dashboard:daffy-${ARCH}
->>>>>>> d60c250a
     container_name: dashboard
     restart: unless-stopped
     network_mode: host
@@ -32,11 +28,7 @@
       - /var/run/avahi-daemon/socket:/var/run/avahi-daemon/socket
 
   files-api:
-<<<<<<< HEAD
-    image: duckietown/dt-files-api:ente-${ARCH}
-=======
     image: ${REGISTRY}/duckietown/dt-files-api:daffy-${ARCH}
->>>>>>> d60c250a
     container_name: files-api
     restart: always
     network_mode: host
@@ -47,11 +39,7 @@
       - /var/run/avahi-daemon/socket:/var/run/avahi-daemon/socket
 
   code-api:
-<<<<<<< HEAD
-    image: duckietown/dt-code-api:ente-${ARCH}
-=======
     image: ${REGISTRY}/duckietown/dt-code-api:daffy-${ARCH}
->>>>>>> d60c250a
     container_name: code-api
     restart: always
     network_mode: host
@@ -64,11 +52,7 @@
       - /var/run/avahi-daemon/socket:/var/run/avahi-daemon/socket
 
   device-proxy:
-<<<<<<< HEAD
-    image: duckietown/dt-device-proxy:ente-${ARCH}
-=======
     image: ${REGISTRY}/duckietown/dt-device-proxy:daffy-${ARCH}
->>>>>>> d60c250a
     container_name: device-proxy
     restart: always
     network_mode: host
@@ -78,11 +62,7 @@
       - /var/run/avahi-daemon/socket:/var/run/avahi-daemon/socket
 
   device-health:
-<<<<<<< HEAD
-    image: duckietown/dt-device-health:ente-${ARCH}
-=======
     image: ${REGISTRY}/duckietown/dt-device-health:daffy-${ARCH}
->>>>>>> d60c250a
     container_name: device-health
     restart: always
     network_mode: host
@@ -94,11 +74,7 @@
       - /var/run/avahi-daemon/socket:/var/run/avahi-daemon/socket
 
   device-online:
-<<<<<<< HEAD
-    image: duckietown/dt-device-online:ente-${ARCH}
-=======
     image: ${REGISTRY}/duckietown/dt-device-online:daffy-${ARCH}
->>>>>>> d60c250a
     container_name: device-online
     restart: always
     network_mode: host
@@ -111,11 +87,7 @@
       - /var/run/avahi-daemon/socket:/var/run/avahi-daemon/socket
 
   ros:
-<<<<<<< HEAD
-    image: duckietown/dt-ros-commons:ente-${ARCH}
-=======
     image: ${REGISTRY}/duckietown/dt-ros-commons:daffy-${ARCH}
->>>>>>> d60c250a
     container_name: ros
     restart: unless-stopped
     network_mode: host
@@ -125,11 +97,7 @@
       - /var/run/avahi-daemon/socket:/var/run/avahi-daemon/socket
 
   duckiebot-interface:
-<<<<<<< HEAD
-    image: duckietown/dt-duckiebot-interface:ente-${ARCH}
-=======
     image: ${REGISTRY}/duckietown/dt-duckiebot-interface:daffy-${ARCH}
->>>>>>> d60c250a
     container_name: duckiebot-interface
     restart: unless-stopped
     network_mode: host
@@ -142,11 +110,7 @@
       - /tmp:/tmp
 
   rosbridge-websocket:
-<<<<<<< HEAD
-    image: duckietown/dt-rosbridge-websocket:ente-${ARCH}
-=======
     image: ${REGISTRY}/duckietown/dt-rosbridge-websocket:daffy-${ARCH}
->>>>>>> d60c250a
     container_name: rosbridge-websocket
     restart: unless-stopped
     network_mode: host
@@ -156,11 +120,7 @@
       - /var/run/avahi-daemon/socket:/var/run/avahi-daemon/socket
 
   core:
-<<<<<<< HEAD
-    image: duckietown/dt-core:ente-${ARCH}
-=======
     image: ${REGISTRY}/duckietown/dt-core:daffy-${ARCH}
->>>>>>> d60c250a
     container_name: core
     restart: on-failure
     network_mode: host
