import argparse

# from git import Repo # pip install gitpython
import os
import platform
import subprocess

import nbformat  # install before?
import requests
import time
import threading
import signal
import yaml

from typing import List

from dt_shell import DTCommandAbs, dtslogger
from dt_shell.env_checks import check_docker_environment
from nbconvert.exporters import PythonExporter

from utils.cli_utils import check_program_dependency, start_command_in_subprocess
from utils.docker_utils import get_remote_client, pull_if_not_exist, pull_image, remove_if_running
from utils.networking_utils import get_duckiebot_ip

usage = """

## Basic usage
    This is an helper for the exercises.
    You must run this command inside an exercise folder.

    To know more on the `exercise` commands, use `dts duckiebot exercise -h`.

        $ dts exercise test --duckiebot_name [DUCKIEBOT_NAME]

"""

BRANCH = "daffy"
DEFAULT_ARCH = "amd64"
REMOTE_ARCH = "arm32v7"
AIDO_REGISTRY = "registry-stage.duckietown.org"
ROSCORE_IMAGE = "duckietown/dt-commons:" + BRANCH
SIMULATOR_IMAGE = "duckietown/challenge-aido_lf-simulator-gym:" + BRANCH + "-amd64"  # no arch
ROS_TEMPLATE_IMAGE = "duckietown/challenge-aido_lf-baseline-duckietown:" + BRANCH
VNC_IMAGE = "duckietown/dt-gui-tools:" + BRANCH + "-amd64"  # always on amd64
MIDDLEWARE_IMAGE = "duckietown/mooc-fifos-connector:" + BRANCH + "-amd64"  # no arch
BRIDGE_IMAGE = "duckietown/dt-duckiebot-fifos-bridge:" + BRANCH

DEFAULT_REMOTE_USER = "duckie"
AGENT_ROS_PORT = "11312"


class InvalidUserInput(Exception):
    pass


from dt_shell import DTShell


class DTCommand(DTCommandAbs):
    @staticmethod
    def command(shell: DTShell, args):
        prog = "dts exercise test"
        parser = argparse.ArgumentParser(prog=prog, usage=usage)

        parser.add_argument(
            "--duckiebot_name",
            "-b",
            dest="duckiebot_name",
            default=None,
            help="Name of the Duckiebot on which to run the exercise",
        )

        parser.add_argument(
            "--sim",
            "-s",
            dest="sim",
            action="store_true",
            default=False,
            help="Should we run it in the simulator instead of the real robot?",
        )

        parser.add_argument(
            "--stop", dest="stop", action="store_true", default=False, help="just stop all the containers",
        )

        parser.add_argument(
            "--staging",
            "-t",
            dest="staging",
            action="store_true",
            default=False,
            help="Should we use the staging AIDO registry?",
        )

        parser.add_argument(
            "--local",
            "-l",
            dest="local",
            action="store_true",
            default=False,
            help="Should we run the agent locally (i.e. on this machine)? Important Note: "
            + "this is not expected to work on MacOSX",
        )

        parser.add_argument(
            "--debug", dest="debug", action="store_true", default=False, help="See extra debugging output",
        )

        parser.add_argument(
            "--pull", dest="pull", action="store_true", default=False, help="Should we pull all of the images"
        )

        parser.add_argument(
            "--restart_agent",
            "-r",
            dest="restart_agent",
            action="store_true",
            default=False,
            help="Flag to only restart the agent container and nothing else. Useful when you are developing "
            "your agent",
        )

        parser.add_argument(
            "--interactive",
            "-i",
            dest="interactive",
            action="store_true",
            default=False,
            help="Will run the agent in interactive mode with the code mounted",
        )

        parsed = parser.parse_args(args)

        # get the local docker client
        local_client = check_docker_environment()

        # Keep track of the container to monitor
        # (only detached containers)
        # we will stop if one crashes
        containers_to_monitor = []

        # let's do all the input checks

        duckiebot_name = parsed.duckiebot_name
        if duckiebot_name is None and not parsed.sim:
            msg = "You must specify a duckiebot_name or run in the simulator"
            raise InvalidUserInput(msg)

        if not parsed.local and parsed.sim:
            dtslogger.info("Note: Running locally since we are using simulator")
            parsed.local = True

        if not parsed.sim:
            duckiebot_ip = get_duckiebot_ip(duckiebot_name)
            duckiebot_client = get_remote_client(duckiebot_ip)

        if parsed.staging:
            sim_image = AIDO_REGISTRY + "/" + SIMULATOR_IMAGE
            middle_image = AIDO_REGISTRY + "/" + MIDDLEWARE_IMAGE
            ros_template_image = AIDO_REGISTRY + "/" + ROS_TEMPLATE_IMAGE
        else:
            sim_image = SIMULATOR_IMAGE
            middle_image = MIDDLEWARE_IMAGE
            ros_template_image = ROS_TEMPLATE_IMAGE

        # done input checks

        #
        #   get current working directory to check if it is an exercise directory
        #
        working_dir = os.getcwd()
        exercise_name = os.path.basename(working_dir)
        dtslogger.info(f"Running exercise {exercise_name}")
        if not os.path.exists(working_dir + "/config.yaml"):
            msg = "You must run this command inside the exercise directory"
            raise InvalidUserInput(msg)

        config = load_yaml(working_dir + "/config.yaml")
        env_dir = working_dir + "/assets/setup/"



        if parsed.local:
            agent_client = local_client
            arch = DEFAULT_ARCH
        else:
            # let's set some things up to run on the Duckiebot
            check_program_dependency("rsync")
            remote_base_path = f"{DEFAULT_REMOTE_USER}@{duckiebot_name}.local:/code/"
            dtslogger.info(f"Syncing your local folder with {duckiebot_name}")
<<<<<<< HEAD
            #            exercise_ws_dir = working_dir + "/exercise_ws"
            exercise_cmd = f"rsync  {working_dir} {remote_base_path}"
=======
            exercise_cmd = f"rsync --archive {working_dir} {remote_base_path}"
>>>>>>> 50b884d8
            _run_cmd(exercise_cmd, shell=True)

            # arch
            arch = REMOTE_ARCH
            agent_client = duckiebot_client

        # let's clean up any mess from last time
        sim_container_name = "challenge-aido_lf-simulator-gym"
        ros_container_name = "ros_core"
        vnc_container_name = "dt-gui-tools"
        middleware_container_name = "mooc-fifos-connector"
        ros_template_container_name = "agent"
        bridge_container_name = "dt-duckiebot-fifos-bridge"

        if parsed.restart_agent:
            remove_if_running(agent_client, ros_template_container_name)
            remove_if_running(agent_client, bridge_container_name)
        else:
            remove_if_running(agent_client, sim_container_name)
            remove_if_running(agent_client, ros_container_name)
            remove_if_running(local_client, vnc_container_name)  # vnc always local
            remove_if_running(agent_client, middleware_container_name)
            remove_if_running(agent_client, ros_template_container_name)
            remove_if_running(agent_client, bridge_container_name)
            try:
                dict = agent_client.networks.prune()
                dtslogger.info("Successfully removed network %s" % dict)
            except Exception as e:
                dtslogger.warn("error removing volume: %s" % e)

            try:
                dict = agent_client.volumes.prune()
                dtslogger.info("Successfully removed volume %s" % dict)
            except Exception as e:
                dtslogger.warn("error removing volume: %s" % e)

        if parsed.stop:
            exit(0)

        # done cleaning

        if not parsed.local:
            ros_env = {
                "ROS_MASTER_URI": f"http://{duckiebot_ip}:{AGENT_ROS_PORT}",
            }
        else:
            ros_env = {"ROS_MASTER_URI": f"http://{ros_container_name}:{AGENT_ROS_PORT}"}
            if parsed.sim:
                ros_env["VEHICLE_NAME"] = "agent"
                ros_env["HOSTNAME"] = "agent"
            else:
                ros_env["VEHICLE_NAME"] = duckiebot_name
                ros_env["HOSTNAME"] = duckiebot_name

        # let's update the images based on arch
        ros_image = f"{ROSCORE_IMAGE}-{arch}"
        ros_template_image = f"{ros_template_image}-{arch}"
        bridge_image = f"{BRIDGE_IMAGE}-{arch}"

        # let's see if we should pull the images
        local_images = [VNC_IMAGE, middle_image, sim_image]
        agent_images = [bridge_image, ros_image, ros_template_image]

        if parsed.pull:
            for image in local_images:
                dtslogger.info(f"Pulling {image}")
                pull_image(image, local_client)
            for image in agent_images:
                dtslogger.info(f"Pulling {image}")
                pull_image(image, agent_client)

        if not parsed.restart_agent:
            try:
                agent_network = agent_client.networks.create("agent-network", driver="bridge")
            except Exception as e:
                dtslogger.warn("error creating network: %s" % e)

            try:
                fifos_volume = agent_client.volumes.create(name="fifos")
            except Exception as e:
                dtslogger.warn("error creating volume: %s" % e)
                raise
        else:
            try:
                agent_network = agent_client.networks.get("agent-network")
            except Exception as e:
                dtslogger.warn("error getting network: %s" % e)
            try:
                fifos_volume = agent_client.volumes.get("fifos")
            except Exception as e:
                dtslogger.warn("error getting volume: %s" % e)

        fifos_bind = {fifos_volume.name: {"bind": "/fifos", "mode": "rw"}}

        # are we running on a mac?
        if "darwin" in platform.system().lower():
            running_on_mac = True
        else:
            running_on_mac = False  # if we aren't running on mac we're on Linux

        if parsed.restart_agent:
            launch_bridge(
                bridge_container_name,
                duckiebot_name,
                fifos_bind,
                bridge_image,
                parsed,
                running_on_mac,
                agent_client,
            )
            launch_agent(
                ros_template_container_name,
                env_dir,
                ros_env,
                fifos_bind,
                parsed,
                working_dir,
                exercise_name,
                ros_template_image,
                agent_network,
                agent_client,
                duckiebot_name,
                config,
            )
            exit(0)

        # Launch things one by one

        if parsed.sim:
            # let's launch the simulator

            sim_env = load_yaml(env_dir + "sim_env.yaml")

            dtslogger.info(f"Running simulator {sim_container_name} from {sim_image}")
            sim_params = {
                "image": sim_image,
                "name": sim_container_name,
                "network": agent_network.name,  # always local
                "environment": sim_env,
                "volumes": fifos_bind,
                "tty": True,
                "detach": True,
            }

            if parsed.debug:
                dtslogger.info(sim_params)

            pull_if_not_exist(agent_client, sim_params["image"])
            sim_container = agent_client.containers.run(**sim_params)
            containers_to_monitor.append(sim_container)

            # let's launch the middleware_manager
            dtslogger.info(f"Running middleware {middleware_container_name} from {middle_image}")
            middleware_env = load_yaml(env_dir + "middleware_env.yaml")
            middleware_port = {"8090/tcp": ("0.0.0.0", 8090)}
            mw_params = {
                "image": middle_image,
                "name": middleware_container_name,
                "environment": middleware_env,
                "ports": middleware_port,
                "network": agent_network.name,  # always local
                "volumes": fifos_bind,
                "detach": True,
                "tty": True,
            }

            if parsed.debug:
                dtslogger.info(mw_params)

            pull_if_not_exist(agent_client, mw_params["image"])
            mw_container = agent_client.containers.run(**mw_params)
            containers_to_monitor.append(mw_container)

        else:  # we are running on a duckiebot
            bridge_container = launch_bridge(
                bridge_container_name,
                duckiebot_name,
                fifos_bind,
                bridge_image,
                parsed,
                running_on_mac,
                agent_client,
            )
            containers_to_monitor.append(bridge_container)

        # done with sim/duckiebot specific stuff.

        # let's launch the ros-core

        dtslogger.info(f"Running ROS container {ros_container_name} from {ros_image}")

        ros_port = {f"{AGENT_ROS_PORT}/tcp": ("0.0.0.0", AGENT_ROS_PORT)}
        ros_params = {
            "image": ros_image,
            "name": ros_container_name,
            "environment": ros_env,
            "ports": ros_port,
            "detach": True,
            "tty": True,
            "command": f"roscore -p {AGENT_ROS_PORT}",
        }

        if parsed.local:
            ros_params["network"] = agent_network.name
        else:
            ros_params["network_mode"] = "host"

        if parsed.debug:
            dtslogger.info(ros_params)
        pull_if_not_exist(agent_client, ros_params["image"])
        ros_container = agent_client.containers.run(**ros_params)
        containers_to_monitor.append(ros_container)

        # let's launch vnc
        dtslogger.info(f"Running VNC {vnc_container_name} from {VNC_IMAGE}")
        vnc_port = {"8087/tcp": ("0.0.0.0", 8087)}
        vnc_env = ros_env
        if not parsed.local:
            vnc_env["VEHICLE_NAME"] = duckiebot_name
            vnc_env["ROS_MASTER"] = duckiebot_name
            vnc_env["HOSTNAME"] = duckiebot_name
        vnc_params = {
            "image": VNC_IMAGE,
            "name": vnc_container_name,
            "command": "dt-launcher-vnc",
            "environment": vnc_env,
            "stream": True,
            "ports": vnc_port,
            "detach": True,
            "tty": True,
        }

        if parsed.local:
            vnc_params["network"] = agent_network.name
        else:
            if not running_on_mac:
                vnc_params["network_mode"] = "host"

        if parsed.debug:
            dtslogger.info(vnc_params)

        # vnc always runs on local client
        pull_if_not_exist(local_client, vnc_params["image"])
        vnc_container = local_client.containers.run(**vnc_params)
        containers_to_monitor.append(vnc_container)


        # Setup functions for monitor and cleanup
        stop_attached_container = lambda: agent_client.containers.get(ros_template_container_name).kill()
        launch_container_monitor(containers_to_monitor, stop_attached_container)

        # We will catch CTRL+C and cleanup containers
        signal.signal(signal.SIGINT, lambda signum, frame: clean_shutdown(containers_to_monitor, stop_attached_container))

        dtslogger.info("Starting attached container")

        try:
            ros_template_container = launch_agent(
                ros_template_container_name,
                env_dir,
                ros_env,
                fifos_bind,
                parsed,
                working_dir,
                exercise_name,
                ros_template_image,
                agent_network,
                agent_client,
                duckiebot_name,
                config,
            )
        except Exception as e:
            dtslogger.info(f"Attached container terminated {e}")
        finally:
            clean_shutdown(containers_to_monitor, stop_attached_container)

        dtslogger.info("All done")


def clean_shutdown(containers, stop_attached_container):
    dtslogger.info("Cleaning containers")
    for container in containers:
        dtslogger.info(f"Killing container {container.name}")
        try:
            container.kill()
        except:
            dtslogger.info(f"Container {container.name} already stopped.")
    try:
        stop_attached_container()
    except:
        dtslogger.info(f"attached container already stopped.")



def launch_container_monitor(containers_to_monitor, stop_attached_container):
    """
    Start a daemon thread that will exit when the application exits.
    Monitor should Stop everything if a containers exits and display logs
    """
    monitor_thread = threading.Thread(target=monitor_containers, args=(containers_to_monitor, stop_attached_container), daemon=True)
    dtslogger.info("Starting monitor thread")
    dtslogger.info(f"Containers to monitor: {[container.name for container in containers_to_monitor]}")
    monitor_thread.start()


def monitor_containers(containers_to_monitor: List, stop_attached_container):
    """
    When an error is found, we display info and kill the attached thread to stop main process
    """
    while True:
        errors = []
        dtslogger.debug(f"{len(containers_to_monitor)} container to monitor")
        for container in containers_to_monitor:
            container.reload()
            status = container.status
            dtslogger.debug(f"container {container.name} in state {status}")
            if(status in ["exited","dead"]):
                errors.append({
                    "name":container.name,
                    "id":container.id,
                    "status":container.status,
                    "image":container.image.attrs["RepoTags"],
                    "logs":container.logs()
                })
            else:
                dtslogger.debug("Containers monitor check passed.")
        
        if errors:
            dtslogger.info(f"Monitor found {len(errors)} exited containers")
            for e in errors:
                dtslogger.error(f"""Monitored container exited:
                container: {e['name']}
                id: {e['id']}
                status: {e['status']}
                image: {e['image']}
                logs: {e['logs'].decode()}
                """)
            dtslogger.info("Sending kill to container attached container")
            stop_attached_container()

        time.sleep(5)

def launch_agent(
    ros_template_container_name,
    env_dir,
    ros_env,
    fifos_bind,
    parsed,
    working_dir,
    exercise_name,
    ros_template_image,
    agent_network,
    agent_client,
    duckiebot_name,
    config,
):
    # Let's launch the ros template
    # TODO read from the config.yaml file which template we should launch
    dtslogger.info(f"Running the {ros_template_container_name} from {ros_template_image}")

    ros_template_env = load_yaml(env_dir + "ros_template_env.yaml")
    ros_template_env = {**ros_env, **ros_template_env}
    ros_template_volumes = fifos_bind

    ws_dir = "/" + config['ws_dir']

    if parsed.sim or parsed.local:
        ros_template_volumes[working_dir + "/assets"] = {"bind": "/data/config", "mode": "rw"}
        ros_template_volumes[working_dir + "/launchers"] = {"bind": "/code/launchers", "mode": "rw"}
        ros_template_volumes[working_dir + ws_dir] = {"bind": f"/code{ws_dir}", "mode": "rw"}
    else:
        ros_template_volumes[f"/data/config"] = {"bind": "/data/config", "mode": "rw"}
        ros_template_volumes[f"/code/{exercise_name}/launchers"] = {"bind": "/code/launchers", "mode": "rw"}
        ros_template_volumes[f"/code/{exercise_name}{ws_dir}"] = {
            "bind": f"/code{ws_dir}",
            "mode": "rw",
        }

    if parsed.local and not parsed.sim:
        # get the calibrations from the robot with the REST API
        get_calibration_files(working_dir + "/assets", parsed.duckiebot_name)

    ros_template_params = {
        "image": ros_template_image,
        "name": ros_template_container_name,
        "volumes": ros_template_volumes,
        "environment": ros_template_env,
        "detach": True,
        "tty": True,
        "command": [f"/code/launchers/{config['agent_run_cmd']}"],
    }

    if parsed.local:
        ros_template_params["network"] = agent_network.name
    else:
        ros_template_params["network_mode"] = "host"

    if parsed.interactive:
        ros_template_params["command"] = "/bin/bash"
        ros_template_params["stdin_open"] = True

    if parsed.debug:
        dtslogger.info(ros_template_params)

    pull_if_not_exist(agent_client, ros_template_params["image"])
    ros_template_container = agent_client.containers.run(**ros_template_params)

    attach_cmd = "docker %s attach %s" % (
        "" if parsed.local else f"-H {duckiebot_name}.local",
        ros_template_container_name,
    )
    start_command_in_subprocess(attach_cmd)

    return ros_template_container


def launch_bridge(
    bridge_container_name, duckiebot_name, fifos_bind, bridge_image, parsed, running_on_mac, agent_client
):
    # let's launch the duckiebot fifos bridge, note that this one runs in a different
    # ROS environment, the one on the robot
    dtslogger.info(f"Running {bridge_container_name} from {bridge_image}")
    bridge_env = {
        "HOSTNAME": f"{duckiebot_name}",
        "VEHICLE_NAME": f"{duckiebot_name}",
        "ROS_MASTER_URI": f"http://{duckiebot_name}.local:11311",
    }
    bridge_volumes = fifos_bind
    if not running_on_mac or not parsed.local:
        bridge_volumes["/var/run/avahi-daemon/socket"] = {"bind": "/var/run/avahi-daemon/socket", "mode": "rw"}

    bridge_params = {
        "image": bridge_image,
        "name": bridge_container_name,
        "environment": bridge_env,
        "network_mode": "host",  # bridge always on host
        "volumes": fifos_bind,
        "detach": True,
        "tty": True,
    }

    # if we are local - we need to have a network so that the hostname
    # matches the ROS_MASTER_URI or else ROS complains. If we are running on the
    # Duckiebot we set the hostname to be the duckiebot name so we can use host mode
    if parsed.local and running_on_mac:
        dtslogger.warn(
            "WARNING: Running agent locally not in simulator is not expected to work. Suggest to remove the "
            "--local flag"
        )

    if parsed.debug:
        dtslogger.info(bridge_params)

    pull_if_not_exist(agent_client, bridge_params["image"])
    bridge_container = agent_client.containers.run(**bridge_params)
    return bridge_container


def convertNotebook(filepath, export_path) -> bool:
    if not os.path.exists(filepath):
        return False
    nb = nbformat.read(filepath, as_version=4)
    exporter = PythonExporter()

    # source is a tuple of python source code
    # meta contains metadata
    source, _ = exporter.from_notebook_node(nb)
    try:
        with open(export_path, "w+") as fh:
            fh.writelines(source)
    except Exception:
        return False

    return True


def load_yaml(file_name):
    with open(file_name) as f:
        try:
            env = yaml.load(f, Loader=yaml.FullLoader)
        except Exception as e:
            dtslogger.warn("error reading simulation environment config: %s" % e)
        return env


def _run_cmd(cmd, get_output=False, print_output=False, suppress_errors=False, shell=False):
    if shell and isinstance(cmd, (list, tuple)):
        cmd = " ".join([str(s) for s in cmd])
    dtslogger.debug("$ %s" % cmd)
    if get_output:
        proc = subprocess.Popen(cmd, stdout=subprocess.PIPE, shell=shell)
        proc.wait()
        if proc.returncode != 0:
            if not suppress_errors:
                msg = "The command {} returned exit code {}".format(cmd, proc.returncode)
                dtslogger.error(msg)
                raise RuntimeError(msg)
        out = proc.stdout.read().decode("utf-8").rstrip()
        if print_output:
            print(out)
        return out
    else:
        try:
            subprocess.check_call(cmd, shell=shell)
        except subprocess.CalledProcessError as e:
            if not suppress_errors:
                raise e


# get the calibration files off the robot
def get_calibration_files(destination_dir, duckiebot_name):
    dtslogger.info("Getting all calibration files")

    calib_files = [
        "calibrations/camera_intrinsic/{duckiebot:s}.yaml",
        "calibrations/camera_extrinsic/{duckiebot:s}.yaml",
        "calibrations/kinematics/{duckiebot:s}.yaml",
    ]

    for calib_file in calib_files:
        calib_file = calib_file.format(duckiebot=duckiebot_name)
        url = "http://{:s}.local/files/config/{:s}".format(duckiebot_name, calib_file)
        # get calibration using the files API
        dtslogger.debug('Fetching file "{:s}"'.format(url))
        res = requests.get(url, timeout=10)
        if res.status_code != 200:
            dtslogger.warn(
                "Could not get the calibration file {:s} from the robot {:s}. Is your Duckiebot calibrated? "
                "".format(calib_file, duckiebot_name)
            )
            continue
        # make destination directory
        dirname = os.path.join(destination_dir, os.path.dirname(calib_file))
        if not os.path.isdir(dirname):
            dtslogger.debug('Creating directory "{:s}"'.format(dirname))
            os.makedirs(dirname)
        # save calibration file to disk
        # Also save them to specific robot name for local evaluation
        destination_file = os.path.join(dirname, f"{duckiebot_name}.yaml")
        dtslogger.debug(
            'Writing calibration file "{:s}:{:s}" to "{:s}"'.format(
                duckiebot_name, calib_file, destination_file
            )
        )
        with open(destination_file, "wb") as fd:
            for chunk in res.iter_content(chunk_size=128):
                fd.write(chunk)<|MERGE_RESOLUTION|>--- conflicted
+++ resolved
@@ -188,12 +188,7 @@
             check_program_dependency("rsync")
             remote_base_path = f"{DEFAULT_REMOTE_USER}@{duckiebot_name}.local:/code/"
             dtslogger.info(f"Syncing your local folder with {duckiebot_name}")
-<<<<<<< HEAD
-            #            exercise_ws_dir = working_dir + "/exercise_ws"
             exercise_cmd = f"rsync  {working_dir} {remote_base_path}"
-=======
-            exercise_cmd = f"rsync --archive {working_dir} {remote_base_path}"
->>>>>>> 50b884d8
             _run_cmd(exercise_cmd, shell=True)
 
             # arch
