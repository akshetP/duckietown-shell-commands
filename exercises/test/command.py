import argparse

# from git import Repo # pip install gitpython
import os
import platform
import nbformat  # install before?
from nbconvert.exporters import PythonExporter
import yaml
import requests
from dt_shell import DTCommandAbs, dtslogger
from dt_shell.env_checks import check_docker_environment
from utils.docker_utils import build_if_not_exist, \
    default_env, remove_if_running, get_remote_client, \
    pull_if_not_exist
from utils.networking_utils import get_duckiebot_ip
from utils.cli_utils import check_program_dependency

usage = """

## Basic usage
    This is an helper for the exercises. 
    You must run this command inside an exercise folder. 

    To know more on the `exercise` commands, use `dts duckiebot exercise -h`.

        $ dts exercise test --duckiebot_name [DUCKIEBOT_NAME]

"""



BRANCH="daffy"
DEFAULT_ARCH="amd64"
REMOTE_ARCH="arm32v7"
AIDO_REGISTRY="registry-stage.duckietown.org"
ROSCORE_IMAGE="ros:noetic-ros-core" # arch is prefix
SIMULATOR_IMAGE="duckietown/challenge-aido_lf-simulator-gym:" + BRANCH # no arch
ROS_TEMPLATE_IMAGE="duckietown/challenge-aido_lf-template-ros:" + BRANCH
VNC_IMAGE="duckietown/dt-gui-tools:" + BRANCH + "-amd64" # always on amd64
MIDDLEWARE_IMAGE="duckietown/mooc-fifos-connector:" + BRANCH # no arch
CAR_INTERFACE_IMAGE="duckietown/dt-car-interface:" + BRANCH
BRIDGE_IMAGE="duckietown/dt-duckiebot-fifos-bridge:" + BRANCH

DEFAULT_REMOTE_USER = "duckie"

class InvalidUserInput(Exception):
    pass


from dt_shell import DTShell


class DTCommand(DTCommandAbs):
    @staticmethod
    def command(shell: DTShell, args):
        prog = "dts exercise test"
        parser = argparse.ArgumentParser(prog=prog, usage=usage)

        parser.add_argument(
            "--duckiebot_name",
            "-b",
            dest="duckiebot_name",
            default=None,
            help="Name of the Duckiebot on which to run the exercise",
        )

        parser.add_argument(
            "--sim",
            "-s",
            dest="sim",
            action="store_true",
            default=False,
            help="Should we run it in the simulator instead of the real robot?",
        )

        parser.add_argument(
            "--stop",
            dest="stop",
            action="store_true",
            default=False,
            help="just stop all the containers",
        )

        parser.add_argument(
            "--staging",
            "-t",
            dest="staging",
            action="store_true",
            default=False,
            help="Should we use the staging AIDO registry?",
        )

        parser.add_argument(
            "--local",
            "-l",
            dest="local",
            action="store_true",
            default=False,
            help="Should we run the agent locally (i.e. on this machine)? Important Note: "
            + "this is not expected to work on MacOSX"
        )


        parsed = parser.parse_args(args)

        # get the local docker client
        local_client = check_docker_environment()



        # let's do all the input checks

        duckiebot_name = parsed.duckiebot_name
        if duckiebot_name is None and not parsed.sim:
            msg = "You must specify a duckiebot_name or run in the simulator"
            raise InvalidUserInput(msg)

        if not parsed.local and parsed.sim:
            dtslogger.info("Note: Running locally since we are using simulator")
            parsed.local = True

        if not parsed.sim:
            duckiebot_ip = get_duckiebot_ip(duckiebot_name)
            duckiebot_client = get_remote_client(duckiebot_ip)

        if parsed.staging:
            sim_image = AIDO_REGISTRY + "/" + SIMULATOR_IMAGE
            middle_image = AIDO_REGISTRY + "/" + MIDDLEWARE_IMAGE
            ros_template_image = AIDO_REGISTRY + "/" + ROS_TEMPLATE_IMAGE
        else:
            sim_image = SIMULATOR_IMAGE
            middle_image = MIDDLEWARE_IMAGE
            ros_template_image = ROS_TEMPLATE_IMAGE

        # done input checks



        #
        #   get current working directory to check if it is an exercise directory
        #
        working_dir = "."
        if not os.path.exists(working_dir + "/config.yaml"):
            msg = "You must run this command inside the exercise directory"
            raise InvalidUserInput(msg)
        env_dir = "/assets/setup/"

        if parsed.local:
            agent_client = local_client
            arch = DEFAULT_ARCH
        else:
            # let's set some things up to run on the Duckiebot
            check_program_dependence('rsync')
            remote_base_path = f"{DEFAULT_REMOTE_USER}@{parsed.duckiebot_name}.local:/code/"
            dtslogger.info(f"Syncing your code with {parsed.duckiebot_name}")
            exercise_ws_dir = working_dir + "/exercise_ws"
            exercise_cmd = f"rsync --archive {exercise_ws_dir} {remote_base_path}"
            _run_cmd(exercise_cmd, shell=True)
            launcher_dir = working_dir + "/launchers"
            launcher_cmd = f"rsync --archive {launcher_dir} {remote_base_path}"
            _run_cmd(launcher_cmd, shell=True)

            # arch
            arch = REMOTE_ARCH
            agent_client = duckiebot_client


        # let's update the images based on arch
        if not parsed.local
            ros_image = f"{arch}/{ROSCORE_IMAGE}"
        else:
            ros_image = ROSCORE_IMAGE

        ros_template_image = f"{ros_template_image}-{arch}"
        car_interface_image = f"{CAR_INTERFACE_IMAGE}-{arch}"
        bridge_image = f"{BRIDGE_IMAGE}-{arch}"


            # let's clean up any mess from last time
        sim_container_name = "challenge-aido_lf-simulator-gym"
        remove_if_running(agent_client, sim_container_name)
        ros_container_name = "noetic-ros-core"
        remove_if_running(agent_client, ros_container_name)
        vnc_container_name = "dt-gui-tools"
        remove_if_running(local_client, vnc_container_name)  # vnc always local
        middleware_container_name = "mooc-fifos-connector"
        remove_if_running(agent_client, middleware_container_name)
        car_interface_container_name = "dt-car-interface"
        remove_if_running(agent_client, car_interface_container_name)
        ros_template_container_name = "challenge-aido_lf-template-ros"
        remove_if_running(agent_client, ros_template_container_name)
        bridge_container_name = "dt-duckiebot-fifos-bridge"
        remove_if_running(agent_client, bridge_container_name)

        try:
            dict = agent_client.networks.prune()
            dtslogger.info("Successfully removed network %s" % dict)
        except Exception as e:
            dtslogger.warn("error removing volume: %s" % e)

        try:
            dict = agent_client.volumes.prune()
            dtslogger.info("Successfully removed volume %s" % dict)
        except Exception as e:
            dtslogger.warn("error removing volume: %s" % e)

        # done cleaning

        if parsed.stop:
            exit(0)

        # are we running on a mac?
        if "darwin" in platform.system().lower():
            running_on_mac = True
        else:
            running_on_mac = False # if we aren't running on mac we're on Linux

        # now let's build the network and volume

        try:
            agent_network = agent_client.networks.create("agent-network", driver="bridge")
        except Exception as e:
            dtslogger.warn("error creating network: %s" % e)

        try:
            fifos_volume = agent_client.volumes.create(name="fifos")
            fifos_bind = {fifos_volume.name: {"bind": "/fifos", "mode": "rw"}}
        except Exception as e:
            dtslogger.warn("error creating volume: %s" % e)
            raise

        # load default env params used by all (or most)

        default_env = load_yaml(working_dir + env_dir + "default_env.yaml")

        # Launch things one by one

        if parsed.sim:

            # let's launch the simulator

            sim_env = load_yaml(working_dir + env_dir + "sim_env.yaml")
            sim_env = {**sim_env, **default_env}

            dtslogger.info("Running simulator")

            sim_params = {
                "image": sim_image,
                "name": sim_container_name,
                "network": agent_network.name,
                "environment": sim_env,
                "volumes": fifos_bind,
                "tty": True,
                "detach": True,
            }
            pull_if_not_exist(agent_client, sim_params["image"])
            sim_container = agent_client.containers.run(**sim_params)

            # let's launch the middleware_manager
            dtslogger.info("Running the middleware manager")
            middleware_env = load_yaml(working_dir + env_dir + "middleware_env.yaml")
            middleware_env = {**middleware_env, **default_env}
            mw_params = {
                "image": middle_image,
                "name": middleware_container_name,
                "environment": middleware_env,
                "network": agent_network.name,
                "volumes": fifos_bind,
                "detach": True,
                "tty": True,
            }
            pull_if_not_exist(agent_client, mw_params["image"])
            mw_container = agent_client.containers.run(**mw_params)

        else: # we are running on a duckiebot

            # let's launch the duckiebot fifos bridge, note that this one runs in a different
            # ROS environment, the one on the robot
            dtslogger.info("Running the duckiebot/fifos bridge")
            bridge_env = {
                "HOSTNAME": f"{duckiebot_name}",
                "VEHICLE_NAME": f"{duckiebot_name}",
                "ROS_MASTER_URI": f"http://{duckiebot_name}.local:11311"
            }
            bridge_volumes = fifos_bind
            bridge_volumes["/var/run/avahi-daemon/socket"] = {"bind": "/var/run/avahi-daemon/socket", "mode": "rw"}

            bridge_params = {
                "image": BRIDGE_IMAGE,
                "name": bridge_container_name,
                "environment": bridge_env,
                "network_mode": "host",
                "volumes": fifos_bind,
                "detach": True,
                "tty": True,
            }
            pull_if_not_exist(agent_client, bridge_params["image"])
            bridge_container = agent_client.containers.run(**bridge_params)

        # done with sim/duckiebot stuff.

        # let's launch the ros-core

        dtslogger.info("Running roscore")
        agent_ros_env = load_yaml(working_dir + env_dir + "ros_env.yaml")
        agent_ros_env = {**default_env, **agent_ros_env}
        agent_ros_env['ROS_MASTER_URI'] = "http://ros_core:11311"
        agent_ros_env['HOSTNAME'] = "agent"
        agent_ros_env['VEHICLE_NAME'] = "agent"

        ros_port = {"11311/tcp": ("0.0.0.0", 11311)}
        ros_params = {
            "image": ROSCORE_IMAGE,
            "name": ros_container_name,
            "network": agent_network.name,
            "environment": agent_ros_env,
            "ports": ros_port,
            "detach": True,
            "tty": True,
            "command": "roscore",
        }
        pull_if_not_exist(agent_client, ros_params["image"])
        ros_container = agent_client.containers.run(**ros_params)

        # let's launch vnc
        dtslogger.info("Running vnc")
        vnc_port = {"8087/tcp": ("0.0.0.0", 8087)}
        vnc_env = agent_ros_env
        if not parsed.local:
            vnc_env["ROS_MASTER_URI"] = f"http://{duckiebot_name}.local:11311"
        vnc_params = {
            "image": VNC_IMAGE,
            "name": vnc_container_name,
            "command": "dt-launcher-vnc",
            "network": agent_network.name,
            "environment": vnc_env,
            "ports": vnc_port,
            "detach": True,
            "tty": True,
        }
        # vnc always runs on local client
        pull_if_not_exist(local_client, vnc_params["image"])
        vnc_container = local_client.containers.run(**vnc_params)


        # let's launch the car interface
        dtslogger.info("Running the car interface")
        car_params = {
            "image": CAR_INTERFACE_IMAGE,
            "name": car_interface_container_name,
            "environment": agent_ros_env,
            "network": agent_network.name,
            "detach": True,
            "tty": True
        }

        pull_if_not_exist(agent_client, car_params["image"])
        car_container = agent_client.containers.run(**car_params)

        # Let's launch the ros template
        # TODO read from the config.yaml file which template we should launch
        dtslogger.info("Running the ros template")

        ros_template_env = load_yaml(working_dir + env_dir + "ros_template_env.yaml")
        ros_template_env = {**agent_ros_env, **ros_template_env}
        ros_template_volumes = fifos_bind
        ros_template_volumes[working_dir+"/launchers"] = {"bind": "/code/launchers", "mode": "rw"}
        if parsed.sim or parsed.local:
            # TODO should get the calibrations from the robot
            ros_template_volumes[working_dir+"/assets"] = {"bind": "/data/config", "mode": "rw"}
        else:
            ros_template_volumes["/data/config"] = {"bind": "/data/config", "mode": "rw"}

        ros_template_volumes[working_dir+"/exercise_ws"] = {"bind": "/code/exercise_ws", "mode": "rw"}

        if parsed.local and not parsed.sim:
            # get the calibrations from the robot with the REST API
            get_calibration_files(working_dir+"/assets", parsed.duckiebot_name)

        ros_template_params = {
            "image": ros_template_image,
            "name": ros_template_container_name,
            "network": agent_network.name,
            "volumes": ros_template_volumes,
            "environment": ros_template_env,
            "detach": True,
            "tty": True,
            "command": "bash -c /code/launchers/run.sh"
        }
        pull_if_not_exist(agent_client, ros_template_params["image"])
        ros_template_container = agent_client.containers.run(**ros_template_params)






def convertNotebook(filepath, export_path) -> bool:
    if not os.path.exists(filepath):
        return False
    nb = nbformat.read(filepath, as_version=4)
    exporter = PythonExporter()

    # source is a tuple of python source code
    # meta contains metadata
    source, _ = exporter.from_notebook_node(nb)
    try:
        with open(export_path, "w+") as fh:
            fh.writelines(source)
    except Exception:
        return False

    return True

def load_yaml(file_name):
    with open(file_name) as f:
        try:
            env = yaml.load(f, Loader=yaml.FullLoader)
        except Exception as e:
            dtslogger.warn("error reading simulation environment config: %s" % e)
        return env



<<<<<<< HEAD
def _run_cmd(cmd, get_output=False, print_output=False, suppress_errors=False, shell=False):
    if shell and isinstance(cmd, (list, tuple)):
        cmd = " ".join([str(s) for s in cmd])
    dtslogger.debug("$ %s" % cmd)
    if get_output:
        proc = subprocess.Popen(cmd, stdout=subprocess.PIPE, shell=shell)
        proc.wait()
        if proc.returncode != 0:
            if not suppress_errors:
                msg = "The command {} returned exit code {}".format(cmd, proc.returncode)
                dtslogger.error(msg)
                raise RuntimeError(msg)
        out = proc.stdout.read().decode("utf-8").rstrip()
        if print_output:
            print(out)
        return out
    else:
        try:
            subprocess.check_call(cmd, shell=shell)
        except subprocess.CalledProcessError as e:
            if not suppress_errors:
                raise e
=======
# get the calibration files off the robot
def get_calibration_files(destination_dir, duckiebot_name):
    dtslogger.info("Getting all calibration files")

    calib_files = [
        "config/calibrations/camera_intrinsic/{duckiebot:s}.yaml",
        "config/calibrations/camera_extrinsic/{duckiebot:s}.yaml",
        "config/calibrations/kinematics/{duckiebot:s}.yaml",
    ]

    for calib_file in calib_files:
        calib_file = calib_file.format(duckiebot=duckiebot_name)
        url = "http://{:s}.local/files/{:s}".format(duckiebot_name, calib_file)
        # get calibration using the files API
        dtslogger.debug('Fetching file "{:s}"'.format(url))
        res = requests.get(url, timeout=10)
        if res.status_code != 200:
            dtslogger.warn(
                "Could not get the calibration file {:s} from the robot {:s}. Is your Duckiebot calibrated? ".format(
                    calib_file, duckiebot_name
                )
            )
            continue
        # make destination directory
        dirname = os.path.join(destination_dir, os.path.dirname(calib_file))
        if not os.path.isdir(dirname):
            dtslogger.debug('Creating directory "{:s}"'.format(dirname))
            os.makedirs(dirname)
        # save calibration file to disk
        # NOTE: all agent names in evaluations are "agent" so need to copy
        #       the robot specific calibration to default
        destination_file = os.path.join(dirname, "agent.yaml")
        dtslogger.debug(
            'Writing calibration file "{:s}:{:s}" to "{:s}"'.format(
                duckiebot_name, calib_file, destination_file
            )
        )
        with open(destination_file, "wb") as fd:
            for chunk in res.iter_content(chunk_size=128):
                fd.write(chunk)
>>>>>>> 0b36505b
<|MERGE_RESOLUTION|>--- conflicted
+++ resolved
@@ -421,8 +421,6 @@
         return env
 
 
-
-<<<<<<< HEAD
 def _run_cmd(cmd, get_output=False, print_output=False, suppress_errors=False, shell=False):
     if shell and isinstance(cmd, (list, tuple)):
         cmd = " ".join([str(s) for s in cmd])
@@ -445,7 +443,8 @@
         except subprocess.CalledProcessError as e:
             if not suppress_errors:
                 raise e
-=======
+
+
 # get the calibration files off the robot
 def get_calibration_files(destination_dir, duckiebot_name):
     dtslogger.info("Getting all calibration files")
@@ -486,4 +485,3 @@
         with open(destination_file, "wb") as fd:
             for chunk in res.iter_content(chunk_size=128):
                 fd.write(chunk)
->>>>>>> 0b36505b
