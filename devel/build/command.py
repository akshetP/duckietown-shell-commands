import argparse
import copy
import datetime
import json
import os
import sys
import time
from pathlib import Path
from shutil import which
from tempfile import NamedTemporaryFile
from types import SimpleNamespace

from docker.errors import APIError, ContainerError, ImageNotFound
from termcolor import colored

from dt_shell import DTCommandAbs, dtslogger
from utils.cli_utils import start_command_in_subprocess
from utils.docker_utils import (
    DEFAULT_MACHINE,
    DEFAULT_REGISTRY,
    DOCKER_INFO,
    get_client,
    get_endpoint_architecture,
    get_endpoint_ncpus,
    pull_image,
    STAGING_REGISTRY,
)
from utils.dtproject_utils import (
    BUILD_COMPATIBILITY_MAP,
    CANONICAL_ARCH,
    CLOUD_BUILDERS,
    DISTRO_KEY,
    dtlabel,
    DTProject,
)
from utils.misc_utils import human_size, human_time, sanitize_hostname
from utils.multi_command_utils import MultiCommand
from utils.pip_utils import DEFAULT_INDEX_URL
from .image_analyzer import EXTRA_INFO_SEPARATOR, ImageAnalyzer


class DTCommand(DTCommandAbs):
    help = "Builds the current project"

    @staticmethod
    def command(shell, args, **kwargs):
        # configure arguments
        parser = argparse.ArgumentParser()
        parser.add_argument(
            "-C", "--workdir", default=os.getcwd(), help="Directory containing the project to build"
        )
        parser.add_argument(
            "-a",
            "--arch",
            default=None,
            choices=set(CANONICAL_ARCH.values()),
            help="Target architecture for the image to build",
        )
        parser.add_argument(
            "-H", "--machine", default=None, help="Docker socket or hostname where to build the image"
        )
        parser.add_argument(
            "--pull",
            default=False,
            action="store_true",
            help="Whether to pull the latest base image used by the Dockerfile",
        )
        parser.add_argument(
            "--no-cache", default=False, action="store_true", help="Whether to use the Docker cache"
        )
        parser.add_argument(
            "--force-cache",
            default=False,
            action="store_true",
            help="Whether to force Docker to use an old version of the same " "image as cache",
        )
        parser.add_argument(
            "--no-multiarch",
            default=False,
            action="store_true",
            help="Whether to disable multiarch support (based on bin_fmt)",
        )
        parser.add_argument(
            "-f",
            "--force",
            default=False,
            action="store_true",
            help="Whether to force the build when the git index is not clean",
        )
        parser.add_argument(
            "-A",
            "--build-arg",
            default=[],
            action="append",
            nargs=2,
            metavar=("key", "value"),
            help="Build arguments to pass to Docker build",
        )
        parser.add_argument(
            "--push", default=False, action="store_true", help="Whether to push the resulting image"
        )
        parser.add_argument(
            "--rm",
            default=False,
            action="store_true",
            help="Remove the images once the build succeded (after pushing)",
        )
        parser.add_argument(
            "--loop",
            default=False,
            action="store_true",
            help="(Developers only) Reuse the same base image, speed up the build",
        )
        parser.add_argument(
            "-u",
            "--username",
            default="duckietown",
            help="The docker registry username to tag the image with",
        )
        parser.add_argument(
            "-b",
            "--base-tag",
            default=None,
            help="Docker tag for the base image.  Use when the base image is also a development version",
        )
        parser.add_argument(
            "--ci",
            default=False,
            action="store_true",
            help="Overwrites configuration for CI (Continuous Integration) builds",
        )
        parser.add_argument(
            "--ci-force-builder-arch",
            dest="ci_force_builder_arch",
            default=None,
            choices=set(CANONICAL_ARCH.values()),
            help="Forces CI to build on a specific architecture node",
        )
        parser.add_argument(
            "--cloud", default=False, action="store_true", help="Build the image on the cloud"
        )
        parser.add_argument(
            "--stamp", default=False, action="store_true", help="Stamp image with the build time"
        )
        parser.add_argument(
            "-D", "--destination", default=None, help="Docker socket or hostname where to deliver the image"
        )
        parser.add_argument(
            "--docs", default=False, action="store_true", help="Build the code documentation as well"
        )
        parser.add_argument(
            "--ncpus", default=None, type=int, help="Value to pass as build-arg `NCPUS` to docker build."
        )
        parser.add_argument("-v", "--verbose", default=False, action="store_true", help="Be verbose")
        parser.add_argument(
            "--tag", default=None, help="Overrides 'version' (usually taken to be branch name)"
        )
        parser.add_argument(
            "--stage",
            "--staging",
            dest="staging",
            action="store_true",
            default=False,
            help="Use staging environment"
        )
        parser.add_argument(
            "--registry",
            type=str,
            default=DEFAULT_REGISTRY,
            help="Use images from this Docker registry",
        )
        # get pre-parsed or parse arguments
        parsed = kwargs.get("parsed", None)
        if not parsed:
            # try to interpret it as a multi-command
            multi = MultiCommand(DTCommand, shell, [("-H", "--machine")], args)
            if multi.is_multicommand:
                multi.execute()
                return
        if not parsed:
            parsed, _ = parser.parse_known_args(args=args)
        # ---

        # define build-args
        docker_build_args = {}
        labels = {}
        cache_from = None

<<<<<<< HEAD
        # custom Docker registry
        docker_registry = os.environ.get("DOCKER_REGISTRY", DEFAULT_REGISTRY)
        # if docker_registry != DEFAULT_REGISTRY:
        # AC: always be explicit - maybe the dockerfile has the wrong default
        if True:
            dtslogger.warning(f"Using DOCKER_REGISTRY={docker_registry!r}.")
            docker_build_args["DOCKER_REGISTRY"] = docker_registry  # XXX: transition to unified variable
            docker_build_args["AIDO_REGISTRY"] = docker_registry  # XXX: transition to unified variable
=======
        # staging
        if parsed.staging:
            parsed.registry = STAGING_REGISTRY
        else:
            # custom Docker registry
            docker_registry = os.environ.get("DOCKER_REGISTRY", DEFAULT_REGISTRY)
            if docker_registry != DEFAULT_REGISTRY:
                dtslogger.warning(f"Using custom DOCKER_REGISTRY='{docker_registry}'.")
                parsed.registry = docker_registry

        # registry
        if parsed.registry != DEFAULT_REGISTRY:
            dtslogger.info(f"Using custom registry: {parsed.registry}")
            buildargs["buildargs"]["DOCKER_REGISTRY"] = parsed.registry
>>>>>>> 503bacfa

        stime = time.time()
        parsed.workdir = os.path.abspath(parsed.workdir)
        dtslogger.info("Project workspace: {}".format(parsed.workdir))
        # show info about project
        shell.include.devel.info.command(shell, args)
        project = DTProject(parsed.workdir)
        if parsed.tag:
            dtslogger.info(f"Overriding version {project.version_name!r} with {parsed.tag!r}")
            project._repository.branch = parsed.tag
        try:
            project_template_ver = int(project.type_version)
        except ValueError:
            project_template_ver = -1
        # check if the git HEAD is detached
        if project.is_detached():
            dtslogger.error(
                "The repository HEAD is detached. Create a branch or check one out "
                "before continuing. Aborting."
            )
            exit(8)
        # sanitize hostname
        if parsed.machine is not None:
            parsed.machine = sanitize_hostname(parsed.machine)

        STAGEPROD = "STAGE" if parsed.staging else "PRODUCTION"

        # CI builds
        if parsed.ci:
            parsed.pull = True
            parsed.cloud = True
            parsed.push = True
            parsed.rm = True
            parsed.stamp = True
            parsed.force_cache = True
            keys_required = ["ARCH", "DT_TOKEN"]
            # TODO: this is temporary given that we have separate accounts for pulling/pushing
            #  from/to DockerHub
            if not parsed.staging:
                keys_required += ["REGISTRY_PRODUCTION_PULL_USER",
                                  "REGISTRY_PRODUCTION_PULL_TOKEN"]
            # check that the env variables are set
            for key in keys_required:
                if "DUCKIETOWN_CI_" + key not in os.environ:
                    dtslogger.error(
                        "Variable DUCKIETOWN_CI_{:s} required when building with --ci".format(key)
                    )
                    exit(5)
            # set configuration
            parsed.arch = os.environ["DUCKIETOWN_CI_ARCH"]
            labels[dtlabel("image.authoritative")] = "1"

        # cloud build
        if parsed.cloud:
            if parsed.arch is None:
                dtslogger.error(
                    "When building on the cloud you need to explicitly specify "
                    "a target architecture. Aborting..."
                )
                exit(6)
            if parsed.machine is not None:
                dtslogger.error(
                    "The parameter --machine (-H) cannot be set together with "
                    + "--cloud. Use --destination (-D) if you want to specify "
                    + "a destination for the image. Aborting..."
                )
                exit(4)
            # route the build to the native node
            if parsed.arch not in CLOUD_BUILDERS:
                dtslogger.error(f"No cloud machines found for target architecture {parsed.arch}. Aborting...")
                exit(3)
            # update machine parameter
            parsed.machine = CLOUD_BUILDERS[parsed.arch]
            # in CI we can force builds on specific architectures
            if parsed.ci_force_builder_arch is not None:
                # force routing to the given architecture node
                if parsed.ci_force_builder_arch not in CLOUD_BUILDERS:
                    dtslogger.error(
                        f"No cloud machines found for (forced) architecture "
                        f"{parsed.ci_force_builder_arch}. Aborting..."
                    )
                    exit(7)
                # update machine parameter
                parsed.machine = CLOUD_BUILDERS[parsed.ci_force_builder_arch]
                dtslogger.info(f"Build forced to happen on {parsed.ci_force_builder_arch} CI node")
            # configure docker for DT
            if parsed.ci:
                token = os.environ["DUCKIETOWN_CI_DT_TOKEN"]
            else:
                token = shell.get_dt1_token()
            # we are not transferring the image back to local when,
            # - we build on CI
            # - we build to push
            if parsed.ci or parsed.push:
                parsed.destination = parsed.machine
            # add token
            _add_token_to_docker_config(token)
            # update destination parameter
            if not parsed.destination:
                parsed.destination = DEFAULT_MACHINE
        # add code labels
        project_head_version = project.head_version if project.is_clean() else "ND"
        project_closest_version = project.closest_version
        labels[dtlabel("code.distro")] = project.distro
        labels[dtlabel("code.version.head")] = project_head_version
        labels[dtlabel("code.version.closest")] = project_closest_version
        # git-based project
        if "git" in project.adapters:
            labels[dtlabel("code.vcs")] = "git"
            labels[dtlabel("code.repository")] = project.name
            labels[dtlabel("code.branch")] = project.version_name
            labels[dtlabel("code.url")] = project.url
        else:
            labels[dtlabel("code.vcs")] = "ND"
            labels[dtlabel("code.repository")] = "ND"
            labels[dtlabel("code.branch")] = "ND"
            labels[dtlabel("code.url")] = "ND"
        # add template labels
        labels[dtlabel("template.name")] = project.type
        labels[dtlabel("template.version")] = project.type_version
        # check if the index is clean
        if project.is_dirty():
            dtslogger.warning("Your index is not clean (some files are not committed).")
            dtslogger.warning("If you know what you are doing, use --force (-f) to force.")
            if not parsed.force:
                exit(1)
            dtslogger.warning("Forced!")
        # add configuration labels (template v2+)
        if project_template_ver >= 2:
            for cfg_name, cfg_data in project.configurations().items():
                label = dtlabel(f"image.configuration.{cfg_name}")
                labels[label] = json.dumps(cfg_data)
        # create docker client
        docker = get_client(parsed.machine)
        # build-arg NCPUS
        docker_build_args["NCPUS"] = (
            str(get_endpoint_ncpus(parsed.machine)) if parsed.ncpus is None else str(parsed.ncpus)
        )
        # login (CI only)
        if parsed.ci and not parsed.staging:
            ci_username = os.environ[f"DUCKIETOWN_CI_REGISTRY_{STAGEPROD}_PULL_USER"]
            ci_password = os.environ[f"DUCKIETOWN_CI_REGISTRY_{STAGEPROD}_PULL_TOKEN"]
            dtslogger.info(f'Logging in as `{ci_username}`')
            docker.login(username=ci_username, password=ci_password)
        # get info about docker endpoint
        dtslogger.info("Retrieving info about Docker endpoint...")
        epoint = docker.info()
        if "ServerErrors" in epoint:
            dtslogger.error("\n".join(epoint["ServerErrors"]))
            return
        epoint["MemTotal"] = human_size(epoint["MemTotal"])
        print(DOCKER_INFO.format(**epoint))
        # pick the right architecture if not set
        if parsed.arch is None:
            parsed.arch = get_endpoint_architecture(parsed.machine)
            dtslogger.info(f"Target architecture automatically set to {parsed.arch}.")
        # create defaults
        image = project.image(parsed.arch, loop=parsed.loop, owner=parsed.username,
                              registry=parsed.registry, staging=parsed.staging)
        # search for launchers (template v2+)
        launchers = []
        if project_template_ver >= 2:
            launchers_dir = os.path.join(parsed.workdir, "launchers")
            files = (
                [
                    os.path.join(launchers_dir, f)
                    for f in os.listdir(launchers_dir)
                    if os.path.isfile(os.path.join(launchers_dir, f))
                ]
                if os.path.isdir(launchers_dir)
                else []
            )

            def _has_shebang(f):
                with open(f, "rt") as fin:
                    return fin.readline().startswith("#!")

            launchers = [Path(f).stem for f in files if os.access(f, os.X_OK) or _has_shebang(f)]
            # add launchers to image labels
            labels[dtlabel("code.launchers")] = ",".join(sorted(launchers))
        # print info about multiarch
        msg = "Building an image for {} on {}.".format(parsed.arch, epoint["Architecture"])
        dtslogger.info(msg)
        # register bin_fmt in the target machine (if needed)
        if not parsed.no_multiarch:
            compatible_archs = BUILD_COMPATIBILITY_MAP[CANONICAL_ARCH[epoint["Architecture"]]]
            if parsed.arch not in compatible_archs:
                dtslogger.info("Configuring machine for multiarch builds...")
                try:
                    docker.containers.run(
                        "multiarch/qemu-user-static:register",
                        remove=True,
                        privileged=True,
                        command="--reset",
                    )
                    dtslogger.info("Multiarch Enabled!")
                except (ContainerError, ImageNotFound, APIError) as e:
                    msg = "Multiarch cannot be enabled on the target machine. " "This might cause issues."
                    dtslogger.warning(msg)
                    dtslogger.debug(f"The error reads:\n\t{str(e)}\n")
            else:
                msg = "Building an image for {} on {}. Multiarch not needed!".format(
                    parsed.arch, epoint["Architecture"]
                )
                dtslogger.info(msg)

        # architecture target
        docker_build_args["ARCH"] = parsed.arch

        # development base images
        if parsed.base_tag is not None:
            docker_build_args[DISTRO_KEY[str(project_template_ver)]] = parsed.base_tag

        # loop mode (Experimental)
        if parsed.loop:
            docker_build_args["BASE_IMAGE"] = project.name
            docker_build_args["BASE_TAG"] = "-".join([project.version_name, parsed.arch])
            labels[dtlabel("image.loop")] = "1"
            # ---
            msg = "WARNING: Experimental mode 'loop' is enabled!. Use with caution."
            dtslogger.warn(msg)

        # custom Pip registry
        pip_index_url = os.environ.get("PIP_INDEX_URL", DEFAULT_INDEX_URL)
        if pip_index_url != DEFAULT_INDEX_URL:
            dtslogger.warning(f"Using custom PIP_INDEX_URL='{pip_index_url}'.")
            docker_build_args["PIP_INDEX_URL"] = pip_index_url

        # custom build arguments
        for key, value in parsed.build_arg:
            docker_build_args[key] = value

        # cache
        if not parsed.no_cache:
            # check if the endpoint contains an image with the same name
            try:
                docker.images.get(image)
                is_present = True
            except (ImageNotFound, BaseException):
                is_present = False
            # ---
            if not is_present:
                if parsed.pull:
                    # try to pull the same image so Docker can use it as cache source
                    dtslogger.info(f'Pulling image "{image}" to use as cache...')
                    try:
                        pull_image(image, endpoint=docker, progress=not parsed.ci)
                        is_present = True
                    except KeyboardInterrupt:
                        dtslogger.info("Aborting.")
                        return
                    except (ImageNotFound, BaseException):
                        dtslogger.warning(
                            f'An error occurred while pulling the image "{image}", maybe the '
                            "image does not exist"
                        )
            else:
                dtslogger.info("Found an image with the same name. Using it as cache source.")
            # configure cache
            if parsed.force_cache and is_present:
                cache_from = [image]

        # stamp image
        build_time = "ND"
        if parsed.stamp:
            if project.is_dirty():
                dtslogger.warning(
                    "Your git index is not clean. You can't stamp an image built "
                    "from a dirty index. The image will not be stamped."
                )
            else:
                # project is clean
                build_time = None
                local_sha = project.sha
                # get remote image metadata
                try:
                    labels = project.image_labels(parsed.machine, parsed.arch, parsed.username,
                                                  registry=parsed.registry, staging=parsed.staging)
                    time_label = dtlabel("time")
                    sha_label = dtlabel("code.sha")
                    if time_label in labels and sha_label in labels:
                        remote_time = labels[time_label]
                        remote_sha = labels[sha_label]
                        if remote_sha == local_sha and remote_time != "ND":
                            dtslogger.debug("Identical image found. Reusing cache.")
                            # local and remote SHA match, reuse time
                            build_time = remote_time
                except BaseException as e:
                    dtslogger.warning(f"Cannot fetch image metadata. Reason: {str(e)}")
        # default build_time
        build_time = build_time or datetime.datetime.utcnow().isoformat()
        dtslogger.debug(f"Image timestamp: {build_time}")
        # add timestamp label
        labels[dtlabel("time")] = build_time
        # add code SHA label (CI only)
        code_sha = project.sha if project.is_clean() else "ND"
        labels[dtlabel("code.sha")] = code_sha

        buildargs = {
            "buildargs": docker_build_args,
            "labels": labels,
            "path": parsed.workdir,
            "rm": True,
            "pull": parsed.pull,
            "nocache": parsed.no_cache,
            "tag": image,
        }
        if cache_from:
            buildargs["cache_from"] = cache_from

        dtslogger.debug("Build arguments:\n%s\n" % json.dumps(buildargs, sort_keys=True, indent=4))

        # build image
        buildlog = []
        try:
            for line in docker.api.build(**buildargs, decode=True):
                line = _build_line(line)
                if not line:
                    continue
                try:
                    sys.stdout.write(line)
                    buildlog.append(line)
                except UnicodeEncodeError:
                    pass
                sys.stdout.flush()

        except APIError as e:
            dtslogger.error(f"An error occurred while building the project image:\n{str(e)}")
            exit(1)
        except ProjectBuildError:
            dtslogger.error(f"An error occurred while building the project image.")
            exit(2)
        dimage = docker.images.get(image)

        # tag release images
        if project.is_release():
            rimage = project.image_release(parsed.arch, owner=parsed.username,
                                           registry=parsed.registry, staging=parsed.staging)
            dimage.tag(*rimage.split(":"))
            msg = f"Successfully tagged {rimage}"
            buildlog.append(msg)
            print(msg)

        # build code docs
        if parsed.docs:
            docs_args = ["--quiet"] * int(not parsed.verbose)
            # build docs
            dtslogger.info("Building documentation...")
            shell.include.devel.docs.build.command(shell, args + docs_args)

        # get image history
        historylog = [(layer["Id"], layer["Size"]) for layer in dimage.history()]

        # round up extra info
        extra_info = []
        # - launchers info
        if len(launchers) > 0:
            extra_info.append("Image launchers:")
            for launcher in sorted(launchers):
                extra_info.append(" - {:s}".format(launcher))
            extra_info.append(EXTRA_INFO_SEPARATOR)
        # - timing
        extra_info.append("Time: {}".format(human_time(time.time() - stime)))
        # - documentation
        extra_info.append(
            "Documentation: {}".format(
                colored("Built", "green") if parsed.docs else colored("Skipped", "yellow")
            )
        )
        # compile extra info
        extra_info = "\n".join(extra_info)
        # run docker image analysis
        _, _, final_image_size = ImageAnalyzer.process(
            buildlog, historylog, codens=100, extra_info=extra_info, nocolor=parsed.ci
        )
        # pull image (if the destination is different from the builder machine)
        if parsed.destination and parsed.machine != parsed.destination:
            _transfer_image(
                origin=parsed.machine,
                destination=parsed.destination,
                image=image,
                image_size=final_image_size,
            )
        # perform push (if needed)
        if parsed.push:
            if not parsed.loop:
                # call devel/push
                shell.include.devel.push.command(shell, [], parsed=copy.deepcopy(parsed))
            else:
                msg = "Forbidden: You cannot push an image when using the flag `--loop`."
                dtslogger.warn(msg)

        # perform metadata push (if needed)
        if parsed.ci:
            token = os.environ["DUCKIETOWN_CI_DT_TOKEN"]
            with NamedTemporaryFile("wt") as fout:
                metadata = project.ci_metadata(docker, parsed.arch, registry=parsed.registry,
                                               staging=parsed.staging)
                # add build metadata
                metadata["build"] = {
                    "args": copy.deepcopy(buildargs),
                    "time": build_time,
                }
                metadata["sha"] = dimage.id
                del metadata["build"]["args"]["labels"]
                # write to temporary file
                json.dump(metadata, fout, sort_keys=True, indent=4)
                fout.flush()
                # push temporary file
                remote_fnames = [
                    f"docker/image/{metadata['tag']}/latest.json",
                    f"docker/image/{metadata['tag']}/{dimage.id}.json",
                ]
                for remote_fname in remote_fnames:
                    remote_fname = remote_fname.replace(":", "/")
                    dtslogger.debug(f"Pushing metadata file [{remote_fname}]...")
                    shell.include.data.push.command(
                        shell,
                        [],
                        parsed=SimpleNamespace(
                            file=[fout.name],
                            object=[remote_fname],
                            token=token,
                            space="public",
                        ),
                    )

        # perform remove (if needed)
        if parsed.rm:
            # noinspection PyBroadException
            try:
                shell.include.devel.clean.command(shell, [], parsed=copy.deepcopy(parsed))
            except BaseException:
                dtslogger.warn(
                    "We had some issues cleaning up the image on '{:s}'".format(parsed.machine)
                    + ". Just a heads up!"
                )

    @staticmethod
    def complete(shell, word, line):
        return []


class ProjectBuildError(Exception):
    pass


def _transfer_image(origin, destination, image, image_size):
    monitor_info = "" if which("pv") else " (install `pv` to see the progress)"
    dtslogger.info(f'Transferring image "{image}": [{origin}] -> [{destination}]{monitor_info}...')
    data_source = ["docker", "-H=%s" % origin, "save", image]
    data_destination = ["docker", "-H=%s" % destination, "load"]
    progress_monitor = ["|", "pv", "-cN", "image", "-s", image_size] if which("pv") else []
    cmd = data_source + progress_monitor + data_destination
    start_command_in_subprocess(cmd, nostdout=True)


def _build_line(line):
    if "error" in line and "errorDetail" in line:
        msg = line["errorDetail"]["message"]
        dtslogger.error(msg)
        raise ProjectBuildError(msg)
    if "stream" not in line:
        return None
    line = line["stream"].strip("\n")
    if not line:
        return None
    # this allows apps inside docker build to clear lines
    if not line.endswith("\r"):
        line += "\n"
    # ---
    return line


def _add_token_to_docker_config(token):
    config = {}
    config_file = os.path.expanduser("~/.docker/config.json")
    if os.path.isfile(config_file):
        config = json.load(open(config_file, "r")) if os.path.exists(config_file) else {}
    else:
        docker_config_dir = os.path.dirname(config_file)
        dtslogger.info('Creating directory "{:s}"'.format(docker_config_dir))
        os.makedirs(docker_config_dir)
    if "HttpHeaders" not in config:
        config["HttpHeaders"] = {}
    if "X-Duckietown-Token" not in config["HttpHeaders"]:
        config["HttpHeaders"]["X-Duckietown-Token"] = token
        json.dump(config, open(config_file, "w"), indent=2)<|MERGE_RESOLUTION|>--- conflicted
+++ resolved
@@ -161,7 +161,7 @@
             dest="staging",
             action="store_true",
             default=False,
-            help="Use staging environment"
+            help="Use staging environment",
         )
         parser.add_argument(
             "--registry",
@@ -186,16 +186,14 @@
         labels = {}
         cache_from = None
 
-<<<<<<< HEAD
         # custom Docker registry
-        docker_registry = os.environ.get("DOCKER_REGISTRY", DEFAULT_REGISTRY)
-        # if docker_registry != DEFAULT_REGISTRY:
-        # AC: always be explicit - maybe the dockerfile has the wrong default
-        if True:
-            dtslogger.warning(f"Using DOCKER_REGISTRY={docker_registry!r}.")
-            docker_build_args["DOCKER_REGISTRY"] = docker_registry  # XXX: transition to unified variable
-            docker_build_args["AIDO_REGISTRY"] = docker_registry  # XXX: transition to unified variable
-=======
+        # docker_registry = os.environ.get("DOCKER_REGISTRY", DEFAULT_REGISTRY)
+        # # if docker_registry != DEFAULT_REGISTRY:
+        # # AC: always be explicit - maybe the dockerfile has the wrong default
+        # if True:
+        #     dtslogger.warning(f"Using DOCKER_REGISTRY={docker_registry!r}.")
+        #     docker_build_args["DOCKER_REGISTRY"] = docker_registry  # XXX: transition to unified variable
+        #     docker_build_args["AIDO_REGISTRY"] = docker_registry  # XXX: transition to unified variable
         # staging
         if parsed.staging:
             parsed.registry = STAGING_REGISTRY
@@ -210,7 +208,6 @@
         if parsed.registry != DEFAULT_REGISTRY:
             dtslogger.info(f"Using custom registry: {parsed.registry}")
             buildargs["buildargs"]["DOCKER_REGISTRY"] = parsed.registry
->>>>>>> 503bacfa
 
         stime = time.time()
         parsed.workdir = os.path.abspath(parsed.workdir)
@@ -250,8 +247,7 @@
             # TODO: this is temporary given that we have separate accounts for pulling/pushing
             #  from/to DockerHub
             if not parsed.staging:
-                keys_required += ["REGISTRY_PRODUCTION_PULL_USER",
-                                  "REGISTRY_PRODUCTION_PULL_TOKEN"]
+                keys_required += ["REGISTRY_PRODUCTION_PULL_USER", "REGISTRY_PRODUCTION_PULL_TOKEN"]
             # check that the env variables are set
             for key in keys_required:
                 if "DUCKIETOWN_CI_" + key not in os.environ:
@@ -353,7 +349,7 @@
         if parsed.ci and not parsed.staging:
             ci_username = os.environ[f"DUCKIETOWN_CI_REGISTRY_{STAGEPROD}_PULL_USER"]
             ci_password = os.environ[f"DUCKIETOWN_CI_REGISTRY_{STAGEPROD}_PULL_TOKEN"]
-            dtslogger.info(f'Logging in as `{ci_username}`')
+            dtslogger.info(f"Logging in as `{ci_username}`")
             docker.login(username=ci_username, password=ci_password)
         # get info about docker endpoint
         dtslogger.info("Retrieving info about Docker endpoint...")
@@ -368,8 +364,13 @@
             parsed.arch = get_endpoint_architecture(parsed.machine)
             dtslogger.info(f"Target architecture automatically set to {parsed.arch}.")
         # create defaults
-        image = project.image(parsed.arch, loop=parsed.loop, owner=parsed.username,
-                              registry=parsed.registry, staging=parsed.staging)
+        image = project.image(
+            parsed.arch,
+            loop=parsed.loop,
+            owner=parsed.username,
+            registry=parsed.registry,
+            staging=parsed.staging,
+        )
         # search for launchers (template v2+)
         launchers = []
         if project_template_ver >= 2:
@@ -487,8 +488,13 @@
                 local_sha = project.sha
                 # get remote image metadata
                 try:
-                    labels = project.image_labels(parsed.machine, parsed.arch, parsed.username,
-                                                  registry=parsed.registry, staging=parsed.staging)
+                    labels = project.image_labels(
+                        parsed.machine,
+                        parsed.arch,
+                        parsed.username,
+                        registry=parsed.registry,
+                        staging=parsed.staging,
+                    )
                     time_label = dtlabel("time")
                     sha_label = dtlabel("code.sha")
                     if time_label in labels and sha_label in labels:
@@ -547,8 +553,9 @@
 
         # tag release images
         if project.is_release():
-            rimage = project.image_release(parsed.arch, owner=parsed.username,
-                                           registry=parsed.registry, staging=parsed.staging)
+            rimage = project.image_release(
+                parsed.arch, owner=parsed.username, registry=parsed.registry, staging=parsed.staging
+            )
             dimage.tag(*rimage.split(":"))
             msg = f"Successfully tagged {rimage}"
             buildlog.append(msg)
@@ -607,8 +614,9 @@
         if parsed.ci:
             token = os.environ["DUCKIETOWN_CI_DT_TOKEN"]
             with NamedTemporaryFile("wt") as fout:
-                metadata = project.ci_metadata(docker, parsed.arch, registry=parsed.registry,
-                                               staging=parsed.staging)
+                metadata = project.ci_metadata(
+                    docker, parsed.arch, registry=parsed.registry, staging=parsed.staging
+                )
                 # add build metadata
                 metadata["build"] = {
                     "args": copy.deepcopy(buildargs),
