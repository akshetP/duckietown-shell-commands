import argparse
import copy
import datetime
import json
import logging
import os
import sys
import time
from pathlib import Path
from types import SimpleNamespace
from typing import Optional, List, Set

import requests

from dt_shell.exceptions import ShellNeedsUpdate
from utils.hub_utils import DTHUB_API_URL

# NOTE: this is to avoid breaking the user workspace
try:
    import dockertown
except ImportError:
    raise ShellNeedsUpdate("5.4.0+")
# NOTE: this is to avoid breaking the user workspace

from docker.errors import ImageNotFound
from dt_shell import DTCommandAbs, DTShell, dtslogger, UserError
from dockertown import DockerClient, Image
from termcolor import colored
from utils.buildx_utils import install_buildx, DOCKER_INFO, ensure_buildx_version
from utils.cli_utils import ask_confirmation
from utils.docker_utils import (
    DEFAULT_MACHINE,
    DEFAULT_REGISTRY,
    CLOUD_BUILDERS,
    copy_docker_env_into_configuration,
    get_endpoint_architecture,
    get_endpoint_ncpus,
    get_registry_to_use,
    login_client,
    sanitize_docker_baseurl,
    ensure_docker_version,
    get_cloud_builder,
    pull_image,
)

import dtproject
from dtproject import DTProject
from dtproject.constants import ARCH_TO_PLATFORM, DISTRO_KEY
from dtproject.utils.misc import dtlabel

from utils.duckietown_utils import DEFAULT_OWNER
from utils.misc_utils import human_size, human_time, sanitize_hostname, parse_version, pretty_json
from utils.multi_command_utils import MultiCommand
from utils.pip_utils import get_pip_index_url

from dockertown.components.buildx.imagetools.models import Manifest
from dockertown.exceptions import NoSuchManifest, NoSuchImage
from utils.recipe_utils import RECIPE_STAGE_NAME, MEAT_STAGE_NAME
from .image_analyzer import EXTRA_INFO_SEPARATOR, ImageAnalyzer


MIN_FORMAT_PER_DISTRO = {
    "daffy": 1,
    "ente": 4,
}


class DTCommand(DTCommandAbs):
    help = "Builds the current project"

    @staticmethod
    def command(shell: DTShell, args, **kwargs):
        parser: argparse.ArgumentParser = DTCommand.parser

        # get pre-parsed or parse arguments
        parsed = kwargs.get("parsed", None)
        if not parsed:
            # try to interpret it as a multi-command
            multi = MultiCommand(DTCommand, shell, [("-H", "--machine")], args)
            if multi.is_multicommand:
                multi.execute()
                return
        if not parsed:
<<<<<<< HEAD
            # FIXME: this ignores other arguments
            parsed, remaining = parser.parse_known_args(args=args)

            if remaining:
                dtslogger.info(f"I do not know about these arguments: {remaining}")
        else:
            # combine given args with default values
            default_parsed = parser.parse_args(args=[])
            for k, v in parsed.__dict__.items():
                setattr(default_parsed, k, v)
            parsed = default_parsed
=======
            parsed = parser.parse_args(args=args)
>>>>>>> cfe32ed7
        # ---

        # check version of dtproject
        if parse_version(dtproject.__version__) < (1, 0, 4):
            dtslogger.error("You need a version of 'dtproject' that is newer than or equal to 1.0.4. "
                            f"Detected {dtproject.__version__}. Please, update before continuing.")
            exit(10)

        # CI checks
        if parsed.ci:
            is_production: bool = os.environ["DUCKIETOWN_CI_IS_PRODUCTION"] == "1"
            if is_production:
                release_check_args: SimpleNamespace = SimpleNamespace(ci=True)
                shell.include.devel.release.check.command(shell, [], parsed=release_check_args)

        # variables
        docker_build_args: dict = {}
        labels: dict = {}
        cache_from: Optional[str] = None
        stime: float = time.time()
        registry_to_use: str = parsed.registry or get_registry_to_use(parsed.quiet)
        pip_index_url_to_use: str = get_pip_index_url()
        debug: bool = dtslogger.level <= logging.DEBUG

        # conflicting arguments
        if parsed.push and parsed.loop:
            msg = "Forbidden: You cannot push an image when using the flag `--loop`."
            dtslogger.warn(msg)
            exit(9)

        # load project
        parsed.workdir = os.path.abspath(parsed.workdir)
        project = DTProject(parsed.workdir)

        # check format of dtproject
        if project.distro not in MIN_FORMAT_PER_DISTRO:
            dtslogger.warning(f"Distro '{project.distro}' not recognized, things might not work properly.")
        else:
            min_format_version: int = MIN_FORMAT_PER_DISTRO[project.distro]
            if project.format.version < min_format_version:
                dtslogger.error(f"The distro '{project.distro}' requires a project format version "
                                f"newer than or equal to v{min_format_version}. "
                                f"Detected v{project.format.version}. Please, upgrade your project first.")
                exit(11)

        # project-defined build arguments
        for key, value in project.build_args.items():
            docker_build_args[key] = value

        # show info about project
        if not parsed.quiet:
            dtslogger.info("Project workspace: {}".format(parsed.workdir))
            shell.include.devel.info.command(shell, args)

        # recipe
        if parsed.recipe is not None:
            if project.needs_recipe:
                recipe_dir: str = os.path.abspath(parsed.recipe)
                dtslogger.info(f"Using custom recipe from '{recipe_dir}'")
                project.set_recipe_dir(recipe_dir)
            else:
                raise UserError("This project does not support recipes")
        elif parsed.recipe_version:
            project.set_recipe_version(parsed.recipe_version)
            dtslogger.info(f"Using recipe version on branch '{parsed.recipe_version}'")
        recipe: Optional[DTProject] = project.recipe

        # tag
        version: str = project.distro

        # parse template version
        try:
            project_template_ver = int(project.type_version)
        except ValueError:
            project_template_ver = -1

        # override version
        if parsed.tag:
            dtslogger.info(f"Overriding version {version!r} with {parsed.tag!r}")
            version = parsed.tag

        # sanitize hostname
        if parsed.machine is not None:
            parsed.machine = sanitize_hostname(parsed.machine)

        # duckietown token
        if parsed.ci:
            token: str = os.environ["DUCKIETOWN_CI_DT_TOKEN"]
        else:
            token: str = shell.profile.secrets.dt_token

        # CI builds
        if parsed.ci:
            parsed.pull = True
            parsed.pull_for_cache = True
            parsed.cloud = True
            parsed.push = True
            parsed.rm = True
            parsed.stamp = True
            parsed.manifest = True
            parsed.force_cache = True
            keys_required = ["DT_TOKEN"]
            # TODO: this is temporary given that we have separate accounts for pulling/pushing
            #  from/to DockerHub

            # check that the env variables are set
            for key in keys_required:
                if "DUCKIETOWN_CI_" + key not in os.environ:
                    dtslogger.error(
                        "Variable DUCKIETOWN_CI_{:s} required when building with --ci".format(key)
                    )
                    exit(5)

            # set configuration
            labels[dtlabel("image.authoritative")] = "1"

        # cloud build
        if parsed.cloud:
            if parsed.arch is None:
                dtslogger.error(
                    "When building on the cloud you need to explicitly specify "
                    "a target architecture. Aborting..."
                )
                exit(6)
            if parsed.machine is not None:
                dtslogger.error(
                    "The parameter --machine (-H) cannot be set together with "
                    + "--cloud. Use --destination (-D) if you want to specify "
                    + "a destination for the image. Aborting..."
                )
                exit(4)
            # route the build to the native node
            if parsed.arch not in CLOUD_BUILDERS:
                dtslogger.error(f"No cloud machines found for target architecture {parsed.arch}.")
                exit(3)
            # update machine parameter
            parsed.machine = get_cloud_builder(parsed.arch)
            # in CI, we can force builds on specific architectures
            if parsed.ci_force_builder_arch is not None:
                # force routing to the given architecture node
                if parsed.ci_force_builder_arch not in CLOUD_BUILDERS:
                    dtslogger.error(
                        f"No cloud machines found for (forced) architecture "
                        f"{parsed.ci_force_builder_arch}. Aborting..."
                    )
                    exit(7)
                # update machine parameter
                parsed.machine = get_cloud_builder(parsed.ci_force_builder_arch)
                dtslogger.info(f"Build forced to happen on {parsed.ci_force_builder_arch} CI node")
            # we are not transferring the image back to local when,
            # - we build on CI
            # - we build to push
            if parsed.ci or parsed.push:
                parsed.destination = parsed.machine
            # update destination parameter
            if not parsed.destination:
                parsed.destination = DEFAULT_MACHINE

        # add code labels
        project_head_version = project.head_version if project.is_clean() else "ND"
        project_closest_version = project.closest_version
        labels[dtlabel("code.distro")] = project.distro
        labels[dtlabel("code.version.head")] = project_head_version
        labels[dtlabel("code.version.closest")] = project_closest_version

        # git-based project
        if "git" in project.adapters:
            labels[dtlabel("code.vcs")] = "git"
            labels[dtlabel("code.repository")] = project.name
            labels[dtlabel("code.branch")] = project.version_name
            labels[dtlabel("code.url")] = project.url
        else:
            labels[dtlabel("code.vcs")] = "ND"
            labels[dtlabel("code.repository")] = "ND"
            labels[dtlabel("code.branch")] = "ND"
            labels[dtlabel("code.url")] = "ND"

        # add template labels
        labels[dtlabel("template.name")] = project.type
        labels[dtlabel("template.version")] = project.type_version

        # add configuration labels (template v2+)
        if project.format.version >= 2 and project.format.version <= 3:
            for cfg_name, cfg_data in project.configurations().items():
                label = dtlabel(f"image.configuration.{cfg_name}")
                labels[label] = json.dumps(cfg_data)
        elif project.format.version >= 4:
            # TODO: use containers layer
            pass

        # create docker client
        host: Optional[str] = sanitize_docker_baseurl(parsed.machine)
        docker = DockerClient(host=host, debug=debug)

        # make sure buildx is installed
        if not docker.buildx.is_installed():
            if not parsed.ci:
                install = ask_confirmation(
                    "The CLI plugin for docker 'buildx' is not installed.",
                    question="Do you want to install it?",
                )
                if not install:
                    dtslogger.info("Aborting.")
                    exit(2)
            # install buildx
            dtslogger.info("Installing buildx...")
            install_buildx()
            dtslogger.info("Buildx installed!")

        # ensure docker version
        ensure_docker_version(docker, "1.4.0+")

        # ensure buildx version
        ensure_buildx_version(docker, "0.8.0+")

        # build-arg NCPUS
        ncpu: str = str(get_endpoint_ncpus(parsed.machine)) if parsed.ncpus is None else str(parsed.ncpus)
        docker_build_args["NCPUS"] = ncpu
        dtslogger.debug(f"NCPU set to {ncpu}.")

        # get info about docker endpoint
        if not parsed.quiet:
            dtslogger.info("Retrieving info about Docker endpoint...")
            epoint = docker.info().dict()
            epoint["mem_total"] = human_size(epoint["mem_total"])
            print(DOCKER_INFO.format(**epoint))

        # login client (unless skipped)
        if parsed.login:
            # TODO: fix this
            copy_docker_env_into_configuration(shell.shell_config)
            # TODO: fix this
            login_client(docker, shell.shell_config, registry_to_use, raise_on_error=parsed.ci)

        # pick the right architecture if not set
        if parsed.arch is None:
            parsed.arch = get_endpoint_architecture(parsed.machine)
            dtslogger.info(f"Target architecture automatically set to {parsed.arch}.")

        # architecture target
        docker_build_args["ARCH"] = parsed.arch

        # create defaults
        image = project.image(
            arch=parsed.arch,
            loop=parsed.loop,
            owner=parsed.username,
            registry=registry_to_use,
            version=version,
        )
        manifest = project.manifest(
            owner=parsed.username,
            registry=registry_to_use,
            version=version,
        )

        # search for launchers (template v2+)
        launchers = []
        if project.format.version >= 2:
            launchers_dir = os.path.join(parsed.workdir, "launchers")
            files = (
                [
                    os.path.join(launchers_dir, f)
                    for f in os.listdir(launchers_dir)
                    if os.path.isfile(os.path.join(launchers_dir, f))
                ]
                if os.path.isdir(launchers_dir)
                else []
            )

            def _has_shebang(f):
                with open(f, "rt") as fin:
                    return fin.readline().startswith("#!")

            launchers = [Path(f).stem for f in files if os.access(f, os.X_OK) or _has_shebang(f)]
            # add launchers to image labels
            labels[dtlabel("code.launchers")] = ",".join(sorted(launchers))

        # development base images
        if parsed.base_tag is not None:
            docker_build_args[DISTRO_KEY[str(project.format.version)]] = parsed.base_tag

        # loop mode (Experimental)
        if parsed.loop:
            docker_build_args["BASE_IMAGE"] = project.name
            docker_build_args["BASE_TAG"] = "-".join([project.distro, parsed.arch])
            labels[dtlabel("image.loop")] = "1"
            # ---
            msg = "WARNING: Experimental mode 'loop' is enabled!. Use with caution."
            dtslogger.warn(msg)

        # custom pip registry
        docker_build_args["PIP_INDEX_URL"] = pip_index_url_to_use
        docker_build_args["DOCKER_REGISTRY"] = project.base_registry or registry_to_use

        # custom build arguments
        for key, value in parsed.build_arg:
            docker_build_args[key] = value

        # additional build contexts
        docker_build_contexts = {}
        # - given via CLI
        for name, path in parsed.build_context:
            docker_build_contexts[name] = path
        # - recipe contexts
        if project.needs_recipe:
            docker_build_contexts[RECIPE_STAGE_NAME] = recipe.path
            docker_build_contexts[MEAT_STAGE_NAME] = project.path

        # cache
        if not parsed.no_cache:
            # check if the endpoint contains an image with the same name
            try:
                docker.image.inspect(image)
                is_present = True
            except NoSuchImage:
                is_present = False
            # ---
            if not is_present:
                if parsed.pull_for_cache:
                    # try to pull the same image so Docker can use it as cache source
                    dtslogger.info(f'Pulling image "{image}" to use as cache...')
                    try:
                        pull_image(image, endpoint=docker, progress=not parsed.ci)
                        is_present = True
                    except KeyboardInterrupt:
                        dtslogger.info("Aborting.")
                        return
                    except (ImageNotFound, BaseException):
                        dtslogger.warning(
                            f'An error occurred while pulling the image "{image}", maybe the '
                            "image does not exist"
                        )
            else:
                dtslogger.info("Found an image with the same name. Using it as cache source.")
            # configure cache
            if parsed.force_cache and is_present:
                cache_from = image

        # stamp image
        build_time = "ND"
        if parsed.stamp:
            if project.is_dirty():
                dtslogger.warning(
                    "Your git index is not clean. You can't stamp an image built "
                    "from a dirty index. The image will not be stamped."
                )
            else:
                # project is clean
                build_time = None
                local_sha = project.sha
                image_labels = None
                # get remote image metadata
                try:
                    image_labels = project.image_labels(
                        parsed.machine,
                        arch=parsed.arch,
                        registry=registry_to_use,
                        owner=parsed.username,
                        version=version,
                    )
                except BaseException as e:
                    dtslogger.warning(f"Cannot fetch image metadata. Reason: {str(e)}")
                if image_labels is None:
                    dtslogger.warning(f"Cannot fetch image metadata for '{image}'.")
                    image_labels = {}
                # ---
                time_label = dtlabel("time")
                sha_label = dtlabel("code.sha")
                dtslogger.debug(
                    f"Remote image labels:\n{json.dumps(image_labels, indent=4, sort_keys=True)}\n"
                )
                if time_label in image_labels and sha_label in image_labels:
                    remote_time = image_labels[time_label]
                    remote_sha = image_labels[sha_label]
                    if remote_sha == local_sha and remote_time != "ND":
                        dtslogger.debug("Identical image found. Reusing cache.")
                        # local and remote SHA match, reuse time
                        build_time = remote_time

        # default build_time
        build_time = build_time or datetime.datetime.utcnow().isoformat()
        dtslogger.debug(f"Image timestamp: {build_time}")
        # add timestamp label
        labels[dtlabel("time")] = build_time
        # add code SHA label (CI only)
        code_sha = project.sha if project.is_clean() else "ND"
        labels[dtlabel("code.sha")] = code_sha

        # path to Dockerfile
        dockerfile: str = os.path.join(parsed.workdir, "Dockerfile")
        if project.needs_recipe:
            dockerfile = recipe.dockerfile
        if parsed.file is not None:
            if project.needs_recipe:
                dockerfile = os.path.abspath(os.path.join(recipe.path, parsed.file))
            else:
                dockerfile = os.path.abspath(os.path.join(parsed.workdir, parsed.file))

        # build options
        buildargs = {
            "file": dockerfile,
            "build_args": docker_build_args,
            "build_contexts": docker_build_contexts,
            "labels": labels,
            "cache": not parsed.no_cache,
            "pull": parsed.pull,
            "push": parsed.push,
            "tags": [image],
            "platforms": [ARCH_TO_PLATFORM[arch] for arch in parsed.arch.split(",")],
        }

        # when building on CI, we also want to push the real tag to the public default registry
        if parsed.ci:
            pimage = project.image(
                arch=parsed.arch,
                loop=parsed.loop,
                owner=parsed.username,
                # NOTE: this is the public default registry
                registry=DEFAULT_REGISTRY,
                # NOTE: this is the repo's branch name only in CI
                version=project.version_name,
            )
            buildargs["tags"].append(pimage)

        # explicit cache source
        if cache_from:
            buildargs["cache_from"] = cache_from

        # tag release images
        if project.is_release():
            rimage = project.image_release(
                arch=parsed.arch,
                owner=parsed.username,
                registry=registry_to_use,
            )
            buildargs["tags"].append(rimage)

        dtslogger.debug("Build arguments:\n%s\n" % json.dumps(buildargs, sort_keys=True, indent=4))

        # build image
        dtslogger.info("Packaging project...")
        buildlog = []
        build = docker.buildx.build(path=parsed.workdir, progress="plain", stream_logs=True, **buildargs)
        try:
            for line in build:
                if not line:
                    continue
                # removed useless counter
                line = _build_line(line)
                try:
                    sys.stdout.write(line)
                    buildlog.append(line)
                except UnicodeEncodeError:
                    pass
                sys.stdout.flush()
        except Exception as e:
            dtslogger.error(f"An error occurred while building the project image:\n{str(e)}")
            exit(1)

        # get resulting image
        dimage: Image = docker.image.inspect(image)
        dtslogger.info("Project packaged successfully!")

        # update manifest
        dmanifest: Optional[Manifest] = None
        if parsed.manifest:
            dtslogger.info(f"Creating manifest with name '{manifest}'...")
            # find list of images available online
            manifest_images: List[str] = []
            for manifest_arch in ARCH_TO_PLATFORM:
                manifest_image = project.image(
                    arch=manifest_arch,
                    loop=parsed.loop,
                    owner=parsed.username,
                    registry=registry_to_use,
                    version=version,
                )
                dtslogger.debug(f" - Checking image {manifest_image}....")
                try:
                    docker.manifest.inspect(manifest_image)
                except NoSuchManifest:
                    dtslogger.debug(f"Image {manifest_image}' not found")
                    continue
                dtslogger.debug(f'Found image {manifest_image} for architecture "{manifest_arch}"')
                manifest_images.append(manifest_image)
            # update manifest
            dtslogger.debug(f"Creating manifest '{manifest}' with images: {manifest_images}")
            docker.buildx.imagetools.create(tags=[manifest], sources=manifest_images)
            # get manifest
            dmanifest = docker.manifest.inspect(manifest)

        # build code docs
        if parsed.docs:
            docs_args = ["--quiet"] * int(not parsed.verbose)
            # build docs
            dtslogger.info("Building documentation...")
            shell.include.devel.docs.build.command(shell, args + docs_args)

        # print out image analysis
        if not parsed.quiet:
            # get image history
            historylog = [
                (layer.id, layer.size, layer.created_by)
                for layer in docker.image.history(image)
            ]

            # round up extra info
            extra_info = []
            # - launchers info
            if len(launchers) > 0:
                extra_info.append("Image launchers:")
                for launcher in sorted(launchers):
                    extra_info.append(" - {:s}".format(launcher))
                extra_info.append(EXTRA_INFO_SEPARATOR)
            # - timing
            extra_info.append("Time: {}".format(human_time(time.time() - stime)))
            # - documentation
            extra_info.append(
                "Documentation: {}".format(
                    colored("Built", "green") if parsed.docs else colored("Skipped", "yellow")
                )
            )
            # - manifest
            if parsed.manifest:
                extra_info.append(f"Manifest: {manifest}")
                for m in dmanifest.manifests:
                    extra_info.append(f" - {str(m.platform.as_string())}")
            # compile extra info
            extra_info = "\n".join(extra_info)

            # run docker image analysis
            ImageAnalyzer.process(buildlog, historylog, codens=100, extra_info=extra_info, nocolor=parsed.ci)

        # perform metadata push (if needed)
        if parsed.ci:
            tags_data = [
                # NOTE: this image tag is modified by the CLI arguments, e.g., X-staging -> X
                {"registry": registry_to_use, "version": project.distro},
                # NOTE: this image tag is pure (no CLI remapping) and refers to the public registry
                {"registry": DEFAULT_REGISTRY, "version": project.version_name},
            ]
            already_pushed: Set[str] = set()
            for tag_data in tags_data:
                metadata = project.ci_metadata(docker, arch=parsed.arch, owner=DEFAULT_OWNER, **tag_data)
                # add build metadata
                metadata["build"] = {
                    "args": copy.deepcopy(buildargs),
                    "time": build_time,
                }
                metadata["sha"] = dimage.id
                del metadata["build"]["args"]["labels"]
                # define metadata
                identifier: str = metadata["tag"].replace(":", "/")
                _, sha256 = dimage.id.split(":")
                assert _ == "sha256"
                uri: str = f"docker/image/metadata/{identifier}/sha256/{sha256}.json"
                if uri in already_pushed:
                    continue
                url: str = f"{DTHUB_API_URL}/{uri}"
                dtslogger.info(f"Pushing image metadata to [{url}]...")
                dtslogger.debug(f"Pushing image metadata:\n{pretty_json(metadata, indent=4)}")
                already_pushed.add(uri)
                response: dict = requests.post(
                    url,
                    json=metadata,
                    headers={"Authorization": f"Token {token}"}
                ).json()
                if not response["success"]:
                    if response["code"] == 208:
                        # already reported
                        dtslogger.warning("The server warned us that this image metadata was already pushed.")
                    else:
                        msg: str = "\n".join(response["messages"])
                        dtslogger.error("An error occurred while pushing the image metadata to the HUB. "
                                        f"Error reads:\n{msg}")
                        exit(12)
                else:
                    dtslogger.info("Image metadata pushed successfully!")

        # perform remove (if needed)
        if parsed.rm:
            # noinspection PyBroadException
            try:
                shell.include.devel.clean.command(shell, [], parsed=copy.deepcopy(parsed))
            except BaseException:
                dtslogger.warn(
                    "We had some issues cleaning up the image on '{:s}'".format(parsed.machine)
                    + ". Just a heads up!"
                )

        # ---
        return True

    @staticmethod
    def complete(shell, word, line):
        return []


class ProjectBuildError(Exception):
    pass


def _build_line(line):
    # each line has format "#{i} [\s*{cur_step}/{tot_steps}] {command}"
    # - remove useless counter "#{i} "
    line: str = line.split(" ", maxsplit=1)[-1]
    # ---
    return line<|MERGE_RESOLUTION|>--- conflicted
+++ resolved
@@ -81,21 +81,13 @@
                 multi.execute()
                 return
         if not parsed:
-<<<<<<< HEAD
-            # FIXME: this ignores other arguments
-            parsed, remaining = parser.parse_known_args(args=args)
-
-            if remaining:
-                dtslogger.info(f"I do not know about these arguments: {remaining}")
+            parsed = parser.parse_args(args=args)
         else:
             # combine given args with default values
             default_parsed = parser.parse_args(args=[])
             for k, v in parsed.__dict__.items():
                 setattr(default_parsed, k, v)
             parsed = default_parsed
-=======
-            parsed = parser.parse_args(args=args)
->>>>>>> cfe32ed7
         # ---
 
         # check version of dtproject
