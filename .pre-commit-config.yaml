--- conflicted
+++ resolved
@@ -2,7 +2,7 @@
 # See https://pre-commit.com/hooks.html for more hooks
 repos:
 -   repo: https://github.com/pre-commit/pre-commit-hooks
-    rev: v4.3.0
+    rev: v4.0.1
     hooks:
     # -   id: trailing-whitespace
     # -   id: end-of-file-fixer
@@ -10,11 +10,7 @@
     -   id: check-added-large-files
 
 -   repo: https://github.com/psf/black
-<<<<<<< HEAD
     rev: 22.3.0
-=======
-    rev: 22.10.0
->>>>>>> b092cf91
     hooks:
     - id: black
       language_version: python3.8
