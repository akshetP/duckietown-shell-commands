import argparse
import getpass
import json
import logging
import os
import subprocess
import sys
from types import SimpleNamespace
from typing import Tuple, List, Optional

from dt_data_api import DataClient
from dt_shell import DTCommandAbs, DTShell, dtslogger
from dt_shell.env_checks import check_docker_environment
from duckietown_docker_utils import ENV_REGISTRY, replace_important_env_vars

from utils.docker_utils import get_registry_to_use, get_endpoint_architecture, sanitize_docker_baseurl
from utils.dtproject_utils import DTProject, get_cloud_builder
from utils.duckietown_utils import get_distro_version
from utils.exceptions import ShellNeedsUpdate

# NOTE: this is to avoid breaking the user workspace
try:
    import dockertown
except ImportError:
    raise ShellNeedsUpdate("5.4.0+")
# NOTE: this is to avoid breaking the user workspace

from dockertown import DockerClient


CONTAINER_HTML_DIR = "tmp/jb/_build/html"
CONTAINER_PDF_DIR = "tmp/jb/_build/pdf"
CONTAINER_BUILD_CACHE_DIR = "/tmp/jb"
HOST_BUILD_CACHE_DIR = "/tmp/duckietown/docs/{book}"

DCSS_RSA_SECRET_LOCATION = "secrets/rsa/ssh-{dns}/id_rsa"
DCSS_RSA_SECRET_SPACE = "private"
SSH_USERNAME = "duckie"
CLOUD_BUILD_ARCH = "amd64"


class DTCommand(DTCommandAbs):

    @staticmethod
    def command(shell: DTShell, args, **kwargs):
        # Configure args
        parser = argparse.ArgumentParser()
        parser.add_argument(
<<<<<<< HEAD
            "--image", default="${%s}/duckietown/docs-build:ente" % ENV_REGISTRY, help="Which image to use"
=======
            "-C",
            "--workdir",
            default=os.getcwd(),
            help="Directory containing the book to be build"
>>>>>>> fc7be3e2
        )

        # Get pre-parsed or parse arguments
        parsed = kwargs.get("parsed", None)
        if not parsed:
            parsed, _ = parser.parse_known_args(args=args)

        # load project
        parsed.workdir = os.path.abspath(parsed.workdir)
        project: DTProject = DTProject(parsed.workdir)

        # make sure we are building the right project type
        if project.type != "template-book":
            dtslogger.error(f"Project of type '{project.type}' not supported. Only projects of type "
                            f"'template-book' can be built with 'dts docs build'.")
            return False

        # build V1
        if project.type_version == "1":
            return build_v1(shell, args)

        # build V1
        elif project.type_version == "2":
            return build_v2(shell, args)

        else:
            dtslogger.error(f"Project of type '{project.type}', "
                            f"version '{project.type_version}' not supported.")
            return False


def build_v2(shell: DTShell, args):
    parser = argparse.ArgumentParser()
    parser.add_argument(
        "-C",
        "--workdir",
        default=os.getcwd(),
        help="Directory containing the book to work on",
    )
    parser.add_argument(
        "-H",
        "--machine",
        default=None,
        help="Docker socket or hostname where to build the book"
    )
    parser.add_argument(
        "--image",
        default=None,
        help="Which environment image to use to build the book. By default, one will be built."
    )
    parser.add_argument(
        "--distro",
        default=None,
        help="Which base distro (jupyter-book) to use"
    )
    parser.add_argument(
        "--no-build",
        default=False,
        action="store_true",
        help="Whether to skip building the environment for this project, reuse last build instead",
    )
    parser.add_argument(
        "--build-only",
        default=False,
        action="store_true",
        help="Whether to build the environment for this project without running it",
    )
    parser.add_argument(
        "--plain",
        default=False,
        action="store_true",
        help="Whether to skip building the environment for this project, use plain JB instead",
    )
    parser.add_argument(
        "--ci",
        default=False,
        action="store_true",
        help="Configure the build for CI",
    )
    parser.add_argument(
        "--publish",
        type=str,
        default=None,
        help="Destination hostname of the website to publish, e.g., 'docs.duckietown.com'",
    )
    parser.add_argument(
        "--no-pull",
        default=False,
        action="store_true",
        help="Whether to skip updating the base image from the registry",
    )
    parser.add_argument(
        "--pdf",
        default=False,
        action="store_true",
        help="Whether to build a PDF instead of HTML",
    )
    parser.add_argument(
        "--no-optimization",
        default=False,
        action="store_true",
        help="Whether to skip the images optimization step",
    )
    parser.add_argument("-v", "--verbose", default=False, action="store_true", help="Be verbose")
    # parse arguments
    parsed = parser.parse_args(args=args)

    # incompatible arguments
    # - --image and --build-only
    if parsed.image and parsed.build_only:
        dtslogger.error("Arguments --image and --build-only are not compatible with each other.")
        exit(1)
    # -  --image and --plain
    if parsed.image and parsed.build_only:
        dtslogger.error("Arguments --image and --plain are not compatible with each other.")
        exit(1)
    # -  --image and --no-build
    if parsed.image and parsed.no_build:
        dtslogger.error("Argument --no-build is implicit when providing a custom environment with --image.")
        exit(1)
    # -  --machine and not --ci
    if parsed.machine and not parsed.ci:
        dtslogger.error("Argument --machine can only be used together with --ci.")
        exit(1)
    # -  --ci and not --publish
    if parsed.ci and parsed.publish is None:
        dtslogger.error("Argument --ci can only be used together with --publish.")
        exit(1)

    # variables
    registry_to_use = get_registry_to_use()
    debug = dtslogger.level <= logging.DEBUG
    build_args = []

    # load project
    parsed.workdir = os.path.abspath(parsed.workdir)
    project: DTProject = DTProject(parsed.workdir)

    # use a cloud machine to build
    if parsed.ci:
        parsed.machine = get_cloud_builder(CLOUD_BUILD_ARCH)

    # create docker client
    host: Optional[str] = sanitize_docker_baseurl(parsed.machine)
    docker = DockerClient(host=host, debug=debug)

    # pick the right architecture
    dtslogger.info("Retrieving info about Docker endpoint...")
    arch: str = get_endpoint_architecture(parsed.machine)
    dtslogger.info(f"Target architecture automatically set to {arch}.")

    # find (or build) the book environment image to run
    if parsed.image is not None:
        # custom JB given, just use it
        jb_image_name: str = parsed.image
        dtslogger.info(f"Using custom image: {jb_image_name}")
    else:
        # JB environment not provided, we need to build our own (unless --plain)
        # custom distro
        if parsed.distro:
            dtslogger.info(f"Using custom distro '{parsed.distro}'")
        else:
            parsed.distro = get_distro_version(shell)
        build_args.append(("DISTRO", parsed.distro))

        # we can use the plain `jupyter-book` environment
        if not parsed.plain:
            # make an image name for JB
            jb_image_tag: str = f"{project.safe_version_name}-env"
            jb_image_name: str = project.image(
                arch=arch, owner="duckietown", registry=registry_to_use, version=jb_image_tag
            )

            # build jb (unless skipped)
            if not parsed.no_build:
                shell.include.docs.env.build.command(shell, args=[], parsed=SimpleNamespace(
                    workdir=parsed.workdir,
                    machine=parsed.machine,
                    distro=parsed.distro,
                    embed=parsed.ci,
                    no_pull=parsed.no_pull,
                    verbose=parsed.verbose,
                ))
            else:
                if not parsed.build_only:
                    dtslogger.info(f"Skipping environment build for '{project.name}', reusing last available")
        else:
            # use plain JupyterBook
            tag: str = f"{parsed.distro}-{arch}"
            jb_image_name: str = f"{registry_to_use}/duckietown/dt-jupyter-book:{tag}"

        # build only stops here
        if parsed.build_only:
            return True

    # we know which JupyterBook to use
    dtslogger.debug(f"Using JupyterBook image '{jb_image_name}'")

    if not parsed.ci:
        # locations of interest
        html_dir: str = os.path.join(project.path, "html")
        pdf_dir: str = os.path.join(project.path, "pdf")
        volumes: List[Tuple[str, str, str]] = [
            # source files
            (project.path, "/book", "ro"),
        ]

        # build HTML
        build_pdf: bool = parsed.pdf
        build_html: bool = True
        if build_html:
            volumes.append((html_dir, "/out/html", "rw"))
        # build PDF
        if build_pdf:
            volumes.append((pdf_dir, "/out/pdf", "rw"))

        # build cache
        build_cache: str = HOST_BUILD_CACHE_DIR.format(book=project.name)
        try:
            os.makedirs(build_cache, exist_ok=True)
        except Exception:
            pass
        if os.path.exists(build_cache):
            volumes.append((build_cache, CONTAINER_BUILD_CACHE_DIR, "rw"))

        # log reader from container
        def consume_container_logs(_logs):
            # consume logs
            for (stream, line) in _logs:
                line = line.decode("utf-8")
                if build_html:
                    line = line.replace(CONTAINER_HTML_DIR, html_dir)
                if build_pdf:
                    line = line.replace(CONTAINER_PDF_DIR, pdf_dir)
                print(line, end="")

        # start the book build process
        dtslogger.info(f"Building project '{project.name}'...")
        container_name: str = f"docs-build-{project.name}"
        args = {
            "image": jb_image_name,
            "remove": True,
            "user": f"{os.getuid()}:{os.getuid()}",
            "envs": {
                "BOOK_BRANCH_NAME": project.version_name,
                "DEBUG": "1" if debug else "0"
            },
            "volumes": volumes,
            "name": container_name,
            "stream": True
        }
        dtslogger.debug(
            f"Calling docker.run with arguments:\n" f"{json.dumps(args, indent=4, sort_keys=True)}\n"
        )
        logs = docker.run(**args)
        consume_container_logs(logs)

        # start the image optimizer process
        if build_html and (not parsed.no_optimization):
            dtslogger.info(f"Optimizing media...")
            container_name: str = f"docs-image-optimizer-{project.name}"
            args = {
                "image": jb_image_name,
                "remove": True,
                "user": f"{os.getuid()}:{os.getuid()}",
                "volumes": volumes,
                "envs": {
                    "DT_LAUNCHER": "jb-optimize-images",
                    "DEBUG": "1" if debug else "0"
                },
                "name": container_name,
                "stream": True,
            }
            dtslogger.debug(
                f"Calling docker.run with arguments:\n" f"{json.dumps(args, indent=4, sort_keys=True)}\n"
            )
            logs = docker.run(**args)
            consume_container_logs(logs)

        # print HTML location
        if build_html:
            loc: str = os.path.abspath(html_dir)
            bar: str = "=" * len(loc)
            spc: str = " " * len(loc)
            dtslogger.info(
                f"\n\n"
                f"====================={bar}=====\n"
                f"|                    {spc}    |\n"
                f"|    HTML artifacts: {loc}    |\n"
                f"|                    {spc}    |\n"
                f"====================={bar}=====\n"
            )

        # print PDF location
        if build_pdf:
            loc: str = os.path.abspath(os.path.join(pdf_dir, "book.pdf"))
            bar: str = "=" * len(loc)
            spc: str = " " * len(loc)
            dtslogger.info(
                f"\n\n"
                f"==================={bar}=====\n"
                f"|                  {spc}    |\n"
                f"|    PDF artifact: {loc}    |\n"
                f"|                  {spc}    |\n"
                f"==================={bar}=====\n"
            )
    else:
        # CI build includes: build HTML, build PDF, image optimization, and artifacts publish
        dns = parsed.publish

        # download RSA key used to publish artifacts
        token = os.environ.get("DUCKIETOWN_CI_DT_TOKEN", None)
        client = DataClient(token)
        storage = client.storage(DCSS_RSA_SECRET_SPACE)
        rsa_key_remote = DCSS_RSA_SECRET_LOCATION.format(dns=dns)
        dtslogger.debug(f"Downloading RSA key from [{DCSS_RSA_SECRET_SPACE}]:{rsa_key_remote}")
        handler = storage.download(rsa_key_remote)
        handler.join()
        dtslogger.info("Download complete!")
        handler.buffer.seek(0)
        rsa_key = handler.buffer.read().decode("utf-8")

        # define ssh configuration
        ssh_hostname = f"ssh-{dns}"

        # log reader from container
        def consume_container_logs(_logs):
            # consume logs
            for (stream, line) in _logs:
                line = line.decode("utf-8")
                print(line, end="")

        # start the book build process
        dtslogger.info(f"Building project '{project.name}'...")
        args = {
            "image": jb_image_name,
            "remove": True,
            "envs": {
                "DEBUG": "1",
                "SSH_KEY": rsa_key,
                "SSH_HOSTNAME": ssh_hostname,
                "SSH_USERNAME": SSH_USERNAME,
                "BOOK_NAME": project.name,
                "BOOK_BRANCH_NAME": project.version_name,
                "DT_LAUNCHER": "ci-build"
            },
            "stream": True
        }
        dtslogger.debug(
            f"Calling docker.run with arguments:\n" f"{json.dumps(args, indent=4, sort_keys=True)}\n"
        )
        logs = docker.run(**args)
        consume_container_logs(logs)


def build_v1(_: DTShell, args):
    parser = argparse.ArgumentParser()
    parser.add_argument(
        "-C",
        "--workdir",
        default=os.getcwd(),
        help="Directory containing the book to clean",
    )
    parser.add_argument(
        "--image", default="${%s}/duckietown/docs-build:daffy" % ENV_REGISTRY, help="Which image to use"
    )
    parsed = parser.parse_args(args=args)
    # ---
    parsed.workdir = os.path.realpath(parsed.workdir)
    check_docker_environment()

    image = replace_important_env_vars(parsed.image)

    user = getpass.getuser()

    uid1 = os.getuid()

    if sys.platform == "darwin":
        flag = ":delegated"
    else:
        flag = ""

    cache = f"/tmp/{user}/cache"
    if not os.path.exists(cache):
        os.makedirs(cache)

    cmd = [
        "docker",
        "run",
        "-e",
        "USER=%s" % user,
        "-e",
        "USERID=%s" % uid1,
        # '-m', '4GB',
        "--user",
        "%s" % uid1,
        "-e",
        "COMPMAKE_COMMAND=rparmake",
        "-it",
        "-v",
        f"{parsed.workdir}:/pwd{flag}",
        "--workdir",
        "/pwd",
        image,
    ]

    dtslogger.info("executing:\nls " + " ".join(cmd))

    try:
        p = subprocess.Popen(
            cmd,
            bufsize=0,
            executable=None,
            stdin=None,
            stdout=None,
            stderr=None,
            preexec_fn=None,
            shell=False,
            cwd=parsed.workdir,
            env=None,
        )
    except OSError as e:
        if e.errno == 2:
            msg = 'Could not find "docker" executable.'
            DTCommandAbs.fail(msg)
        raise

    p.communicate()
    dtslogger.info("\n\nCompleted.")


def system_cmd_result(pwd, cmd):
    s = subprocess.check_output(cmd, cwd=pwd)
    return s.decode("utf-8")<|MERGE_RESOLUTION|>--- conflicted
+++ resolved
@@ -46,14 +46,10 @@
         # Configure args
         parser = argparse.ArgumentParser()
         parser.add_argument(
-<<<<<<< HEAD
-            "--image", default="${%s}/duckietown/docs-build:ente" % ENV_REGISTRY, help="Which image to use"
-=======
             "-C",
             "--workdir",
             default=os.getcwd(),
             help="Directory containing the book to be build"
->>>>>>> fc7be3e2
         )
 
         # Get pre-parsed or parse arguments
