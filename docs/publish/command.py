--- conflicted
+++ resolved
@@ -35,14 +35,22 @@
 
 
 class DTCommand(DTCommandAbs):
+
     @staticmethod
     def command(shell: DTShell, args, **kwargs):
         # Configure args
         parser = argparse.ArgumentParser()
         parser.add_argument(
-            "-C", "--workdir", default=os.getcwd(), help="Directory containing the book to publish"
-        )
-        parser.add_argument("--distro", default=None, help="Which base distro (jupyter-book) to use")
+            "-C",
+            "--workdir",
+            default=os.getcwd(),
+            help="Directory containing the book to publish"
+        )
+        parser.add_argument(
+            "--distro",
+            default=None,
+            help="Which base distro (jupyter-book) to use"
+        )
         parser.add_argument(
             "--force",
             default=False,
@@ -53,7 +61,7 @@
             "destination",
             type=str,
             nargs=1,
-            help="Destination hostname of the website to publish, e.g., 'docs.duckietown.com'",
+            help="Destination hostname of the website to publish, e.g., 'docs.duckietown.com'"
         )
 
         # get pre-parsed or parse arguments
@@ -67,32 +75,16 @@
         project: DTProject = DTProject(parsed.workdir)
 
         # make sure we are building the right project type
-<<<<<<< HEAD
         if project.type not in SUPPORTED_PROJECT_TYPES:
             dtslogger.error(f"Project of type '{project.type}' not supported. Only projects of type "
                             f"{', '.join(SUPPORTED_PROJECT_TYPES)} can be built with 'dts docs build'.")
-=======
-        if project.type != "template-book":
-            dtslogger.error(
-                f"Project of type '{project.type}' not supported. Only projects of type "
-                f"'template-book' can be published with 'dts docs publish'."
-            )
->>>>>>> f218f70c
             return False
         supported_versions: Set[str] = SUPPORTED_PROJECT_TYPES[project.type]
 
-<<<<<<< HEAD
         # make sure we support this project type version
         if project.type_version not in supported_versions:
             dtslogger.error(f"Project of type '{project.type}' version '{project.type_version}' is "
                             f"not supported. Only versions {', '.join(supported_versions)} are.")
-=======
-        # make sure we support this version of the template
-        if project.type_version != "2":
-            dtslogger.error(
-                f"Project of type '{project.type}', " f"version '{project.type_version}' not supported."
-            )
->>>>>>> f218f70c
             return False
 
         # variables
@@ -111,10 +103,8 @@
 
         # safe branch names
         if not SAFE_BRANCH_REGEX.match(BOOK_BRANCH_NAME) and not parsed.force:
-            dtslogger.error(
-                f"Users can only publish branches matching the pattern "
-                f"'{SAFE_BRANCH_REGEX.pattern}', unless forced (--force)."
-            )
+            dtslogger.error(f"Users can only publish branches matching the pattern "
+                            f"'{SAFE_BRANCH_REGEX.pattern}', unless forced (--force).")
             exit(1)
 
         # custom distro
@@ -196,21 +186,11 @@
                 line = line.decode("utf-8")
                 print(line, end="")
 
-<<<<<<< HEAD
             published_title: str = BOOK_NAME.replace("book-", "", 1)
             url: str = f"https://{parsed.destination}/{BOOK_BRANCH_NAME}/{published_title}/index.html"
             bar: str = "=" * len(url)
             spc: str = " " * len(url)
             pspc: str = " " * (len(url)-len(BOOK_NAME))
-=======
-            published_title: str = project.name.replace(
-                "book-", "", 1
-            )  # TODO: Where does jupyter-book cut this?
-            url: str = f"https://{parsed.destination}/{BOOK_BRANCH_NAME}/{published_title}/index.html"
-            bar: str = "=" * len(url)
-            spc: str = " " * len(url)
-            pspc: str = " " * (len(url) - len(project.name))
->>>>>>> f218f70c
             dtslogger.info(
                 f"\n\n"
                 f"====================={bar}===========================================\n"
