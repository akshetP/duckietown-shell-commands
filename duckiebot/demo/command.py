import argparse

import docker
from dt_shell import DTCommandAbs, dtslogger
from dt_shell.env_checks import check_docker_environment
from utils.cli_utils import start_command_in_subprocess
from utils.docker_utils import bind_duckiebot_data_dir, default_env, remove_if_running, pull_if_not_exist
from utils.networking_utils import get_duckiebot_ip

usage = """

## Basic usage

    Runs a demo on the Duckiebot. Effectively, this is a wrapper around roslaunch. You
    can specify a docker image, ros package and launch file to be started. A demo is a
    launch file specified by `--demo_name`. The argument `--package_name` specifies
    the package where the launch file should is located (by default assumes `duckietown`).

    To find out more, use `dts duckiebot demo -h`.

        $ dts duckiebot demo --demo_name [DEMO_NAME] --duckiebot_name [DUCKIEBOT_NAME]

"""
BRANCH='daffy'
DEFAULT_IMAGE = 'duckietown/dt-core:'+BRANCH
EXPERIMENTAL_IMAGE = 'duckietown/dt-experimental:'+BRANCH
DEFAULT_PACKAGE = 'duckietown_demos'
EXPERIMENTAL_PACKAGE = 'experimental_demos'

class InvalidUserInput(Exception):
    pass


from dt_shell import DTShell


class DTCommand(DTCommandAbs):
    @staticmethod
    def command(shell: DTShell, args):
        prog = "dts duckiebot demo"
        parser = argparse.ArgumentParser(prog=prog, usage=usage)

        parser.add_argument(
            "--demo_name", '-d',
            dest="demo_name",
            default=None,
            help="Name of the demo to run",
        )

        parser.add_argument(
            "--duckiebot_name", '-b',
            dest="duckiebot_name",
            default=None,
            help="Name of the Duckiebot on which to run the demo",
        )

        parser.add_argument(
            "--package_name", '-p',
            dest="package_name",
            default=DEFAULT_PACKAGE,
            help="You can specify the package that you want to use to look for launch files",
        )

        parser.add_argument(
            "--image", '-i',
            dest="image_to_run",
            default=DEFAULT_IMAGE,
            help="Docker image to use, you probably don't need to change ",
        )

        parser.add_argument(
            "--debug", '-g',
            dest="debug",
            action="store_true",
            default=False,
            help="will enter you into the running container",
        )

        parser.add_argument(
<<<<<<< HEAD
            "--experimental", '-e',
            dest="experimental",
            action="store_true",
            default=False,
            help='you can use this if your demo is in the `experimental` repo. ' \
            + 'It will pick the image from the experimental repo and it will' \
            + 'default the package name to experimental_demos',
=======
            "--local", '-l',
            dest="local",
            action="store_true",
            default=False,
            help="Run the demo on this machine",
>>>>>>> c9fbe9fc
        )

        parsed = parser.parse_args(args)

        check_docker_environment()
        demo_name = parsed.demo_name
        if demo_name is None:
            msg = "You must specify a demo_name"
            raise InvalidUserInput(msg)

        # if we run in experimental mode - change the default
        # image and package. Note: in experimental mode you cannot
        # explicitly choose the default image and package because they will
        # be overwritten here.
        if parsed.experimental and parsed.image_to_run == DEFAULT_IMAGE:
            parsed.image_to_run = EXPERIMENTAL_IMAGE

        if parsed.experimental and parsed.package_name == DEFAULT_PACKAGE:
            parsed.packge_name = EXPERIMENTAL_PACKAGE

        duckiebot_name = parsed.duckiebot_name
        if duckiebot_name is None:
            msg = "You must specify a duckiebot_name"
            raise InvalidUserInput(msg)

        package_name = parsed.package_name
        dtslogger.info("Using package %s" % package_name)

        duckiebot_ip = get_duckiebot_ip(duckiebot_name)
        if parsed.local:
            duckiebot_client = check_docker_environment()
        else:
            # noinspection PyUnresolvedReferences
            duckiebot_client = docker.DockerClient("tcp://" + duckiebot_ip + ":2375")

        container_name = "demo_%s" % demo_name
        remove_if_running(duckiebot_client, container_name)
        image_base = parsed.image_to_run
        env_vars = default_env(duckiebot_name, duckiebot_ip)
        env_vars.update({
            "VEHICLE_NAME": duckiebot_name,
            "VEHICLE_IP": duckiebot_ip
        })

        if demo_name == "base":
            cmd = "/bin/bash"
        else:
            cmd = "roslaunch %s %s.launch veh:=%s" % (
                package_name,
                demo_name,
                duckiebot_name,
            )

        pull_if_not_exist(duckiebot_client, image_base)

        dtslogger.info("Running command %s" % cmd)
        demo_container = duckiebot_client.containers.run(
            image=image_base,
            command=cmd,
            network_mode="host",
            volumes=bind_duckiebot_data_dir(),
            privileged=True,
            name=container_name,
            mem_limit="800m",
            memswap_limit="2800m",
            stdin_open=True,
            tty=True,
            detach=True,
            environment=env_vars,
        )

        if demo_name == "base" or parsed.debug:
            attach_cmd = "docker -H %s.local attach %s" % (
                duckiebot_name,
                container_name,
            )
            start_command_in_subprocess(attach_cmd)<|MERGE_RESOLUTION|>--- conflicted
+++ resolved
@@ -77,7 +77,6 @@
         )
 
         parser.add_argument(
-<<<<<<< HEAD
             "--experimental", '-e',
             dest="experimental",
             action="store_true",
@@ -85,13 +84,14 @@
             help='you can use this if your demo is in the `experimental` repo. ' \
             + 'It will pick the image from the experimental repo and it will' \
             + 'default the package name to experimental_demos',
-=======
+        )
+
+        parser.add_argument(
             "--local", '-l',
             dest="local",
             action="store_true",
             default=False,
             help="Run the demo on this machine",
->>>>>>> c9fbe9fc
         )
 
         parsed = parser.parse_args(args)
