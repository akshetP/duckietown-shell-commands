--- conflicted
+++ resolved
@@ -2,13 +2,9 @@
 
 from utils.cli_utils import get_clean_env, start_command_in_subprocess
 
-<<<<<<< HEAD
-INIT_SD_CARD_VERSION = '2.0.4'  # incremental number, semantic version
-=======
 INIT_SD_CARD_VERSION = '2.0.5'  # incremental number, semantic version
 HYPRIOTOS_STABLE_VERSION = '1.9.0'
 HYPRIOTOS_EXPERIMENTAL_VERSION = '1.11.1'
->>>>>>> b75603dc
 
 CHANGELOG = """
 Current version: %s
@@ -21,14 +17,11 @@
 
 Newest changes applied to this SD CARD:
 
-<<<<<<< HEAD
-=======
 2.0.5 - 2019-07-07
 
     Initial boot-up LED feedback: alternating red-green
     during stacks initialization, solid green when ready
 
->>>>>>> b75603dc
 2.0.4 - 2019-04-11
 
     Copy in the default calibrations
@@ -564,11 +557,7 @@
     configure_ssh(parsed, ssh_key_pri, ssh_key_pub)
     configure_networks(parsed, add_file)
     copy_default_calibrations(add_file)
-<<<<<<< HEAD
-    
-=======
-
->>>>>>> b75603dc
+
     add_run_cmd(user_data, 'cat /sys/class/net/eth0/address > /data/stats/MAC/eth0')
     add_run_cmd(user_data, 'cat /sys/class/net/wlan0/address > /data/stats/MAC/wlan0')
 
@@ -850,11 +839,7 @@
 
 
 def copy_default_calibrations(add_file):
-<<<<<<< HEAD
-    
-=======
-
->>>>>>> b75603dc
+
     kin_calib = get_resource('calib_kin_default.yaml')
     ext_cam_calib = get_resource('calib_cam_ext_default.yaml')
     int_cam_calib = get_resource('calib_cam_int_default.yaml')
@@ -862,11 +847,7 @@
     kin_calib_file = open(kin_calib)
     ext_cam_calib_file = open(ext_cam_calib)
     int_cam_calib_file = open(int_cam_calib)
-<<<<<<< HEAD
-    
-=======
-
->>>>>>> b75603dc
+
     add_file(path='/data/config/calibrations/kinematics/default.yaml', content=yaml.dump(yaml.load(kin_calib_file), default_flow_style=False))
     add_file(path='/data/config/calibrations/camera_extrinsic/default.yaml',content=yaml.dump(yaml.load(ext_cam_calib_file), default_flow_style=False))
     add_file(path='/data/config/calibrations/camera_intrinsic/default.yaml',content=yaml.dump(yaml.load(int_cam_calib_file), default_flow_style=False))
